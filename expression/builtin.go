--- conflicted
+++ resolved
@@ -70,21 +70,13 @@
 
 // baseBuiltinFunc will be contained in every struct that implement builtinFunc interface.
 type baseBuiltinFunc struct {
-<<<<<<< HEAD
-	args          []Expression
-	argValues     []types.Datum
-	ctx           context.Context
-	deterministic bool
-	tp            *types.FieldType
-	cgResult      string
-=======
 	args      []Expression
 	argValues []types.Datum
 	ctx       context.Context
 	foldable  bool // Default value is true because many expressions are foldable.
 	tp        *types.FieldType
 	pbCode    tipb.ScalarFuncSig
->>>>>>> 55bbc410
+	cgResult  string
 	// self points to the built-in function signature which contains this baseBuiltinFunc.
 	// TODO: self will be removed after all built-in function signatures implement EvalXXX().
 	self builtinFunc
@@ -672,16 +664,14 @@
 	getRetTp() *types.FieldType
 	// setSelf sets a pointer to itself.
 	setSelf(builtinFunc) builtinFunc
-<<<<<<< HEAD
-	// codegen for code generation.
-	codegen(cg *Codegen, inputTuple string) (string, error)
-	codegenGetResult() string
-=======
 	// setPbCode sets pbCode for signature.
 	setPbCode(tipb.ScalarFuncSig)
 	// PbCode returns PbCode of this signature.
 	PbCode() tipb.ScalarFuncSig
->>>>>>> 55bbc410
+
+	// codegen for code generation.
+	codegen(cg *Codegen, inputTuple string) (string, error)
+	codegenGetResult() string
 }
 
 // baseFunctionClass will be contained in every struct that implement functionClass interface.
