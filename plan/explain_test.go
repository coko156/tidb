// Copyright 2016 PingCAP, Inc.
//
// Licensed under the Apache License, Version 2.0 (the "License");
// you may not use this file except in compliance with the License.
// You may obtain a copy of the License at
//
//     http://www.apache.org/licenses/LICENSE-2.0
//
// Unless required by applicable law or agreed to in writing, software
// distributed under the License is distributed on an "AS IS" BASIS,
// See the License for the specific language governing permissions and
// limitations under the License.

package plan_test

import (
	. "github.com/pingcap/check"
	"github.com/pingcap/tidb/util/testkit"
	"github.com/pingcap/tidb/util/testleak"
)

var _ = Suite(&testExplainSuite{})

type testExplainSuite struct {
}

func (s *testExplainSuite) TestExplain(c *C) {
	store, err := newStoreWithBootstrap()
	c.Assert(err, IsNil)
	tk := testkit.NewTestKit(c, store)
	defer func() {
		testleak.AfterTest(c)()
	}()
	tk.MustExec("use test")
	tk.MustExec("drop table if exists t1, t2, t3")
	tk.MustExec("create table t1 (c1 int primary key, c2 int, c3 int, index c2 (c2))")
	tk.MustExec("create table t2 (c1 int unique, c2 int)")
	tk.MustExec("insert into t2 values(1, 0), (2, 1)")
	tk.MustExec("create table t3 (a bigint, b bigint, c bigint, d bigint)")

	tests := []struct {
		sql    string
		expect []string
	}{
		{
			"select * from t3 where exists (select s.a from t3 s having sum(s.a) = t3.a )",
			[]string{
				"TableScan_15   cop table:t3, range:(-inf,+inf), keep order:false 8000",
				"TableReader_16 Projection_12  root data:TableScan_15 8000",
				"Projection_12 HashSemiJoin_14 TableReader_16 root test.t3.a, test.t3.b, test.t3.c, test.t3.d, cast(test.t3.a) 8000",
				"TableScan_18 HashAgg_17  cop table:s, range:(-inf,+inf), keep order:false 8000",
				"HashAgg_17  TableScan_18 cop type:complete, funcs:sum(s.a) 1",
				"TableReader_20 HashAgg_19  root data:HashAgg_17 1",
				"HashAgg_19 HashSemiJoin_14 TableReader_20 root type:final, funcs:sum(col_0) 1",
				"HashSemiJoin_14 Projection_11 Projection_12,HashAgg_19 root right:HashAgg_19, equal:[eq(cast(test.t3.a), sel_agg_1)] 6400",
				"Projection_11  HashSemiJoin_14 root test.t3.a, test.t3.b, test.t3.c, test.t3.d 6400",
			},
		},
		{
			"select * from t1",
			[]string{
				"TableScan_3   cop table:t1, range:(-inf,+inf), keep order:false 8000",
				"TableReader_4   root data:TableScan_3 8000",
			},
		},
		{
			"select * from t1 order by c2",
			[]string{
				"IndexScan_10   cop table:t1, index:c2, range:[<nil>,+inf], out of order:false 8000",
				"TableScan_11   cop table:t1, keep order:false 8000",
				"IndexLookUp_12   root index:IndexScan_10, table:TableScan_11 8000",
			},
		},
		{
			"select * from t2 order by c2",
			[]string{
				"TableScan_4   cop table:t2, range:(-inf,+inf), keep order:false 8000",
				"TableReader_5 Sort_3  root data:TableScan_4 8000",
				"Sort_3  TableReader_5 root t2.c2:asc 8000",
			},
		},
		{
			"select * from t1 where t1.c1 > 0",
			[]string{
				"TableScan_4   cop table:t1, range:[1,+inf), keep order:false 3333.333333333333",
				"TableReader_5   root data:TableScan_4 3333.333333333333",
			},
		},
		{
			"select t1.c1, t1.c2 from t1 where t1.c2 = 1",
			[]string{
				"IndexScan_7   cop table:t1, index:c2, range:[1,1], out of order:true 10",
				"IndexReader_8   root index:IndexScan_7 10",
			},
		},
		{
			"select * from t1 left join t2 on t1.c2 = t2.c1 where t1.c1 > 1",
			[]string{
				"TableScan_25   cop table:t1, range:[2,+inf), keep order:false 3333.333333333333",
				"TableReader_26 HashLeftJoin_11  root data:TableScan_25 3333.333333333333",
				"TableScan_31   cop table:t2, range:(-inf,+inf), keep order:false 8000",
				"TableReader_32 HashLeftJoin_11  root data:TableScan_31 8000",
				"HashLeftJoin_11  TableReader_26,TableReader_32 root left outer join, small:TableReader_32, equal:[eq(test.t1.c2, test.t2.c1)] 4166.666666666666",
			},
		},
		{
			"update t1 set t1.c2 = 2 where t1.c1 = 1",
			[]string{
				"TableScan_4   cop table:t1, range:[1,1], keep order:false 10",
				"TableReader_5 Update_3  root data:TableScan_4 10",
				"Update_3  TableReader_5 root  10",
			},
		},
		{
			"delete from t1 where t1.c2 = 1",
			[]string{
				"IndexScan_7   cop table:t1, index:c2, range:[1,1], out of order:true 10",
				"TableScan_8   cop table:t1, keep order:false 10",
				"IndexLookUp_9 Delete_3  root index:IndexScan_7, table:TableScan_8 10",
				"Delete_3  IndexLookUp_9 root  10",
			},
		},
		{
			"select count(b.c2) from t1 a, t2 b where a.c1 = b.c2 group by a.c1",
			[]string{
				"TableScan_21   cop table:a, range:(-inf,+inf), keep order:false 8000",
				"TableReader_22 HashLeftJoin_13  root data:TableScan_21 8000",
				"TableScan_16 HashAgg_15  cop table:b, range:(-inf,+inf), keep order:false 8000",
				"HashAgg_15  TableScan_16 cop type:complete, group by:b.c2, funcs:count(b.c2), firstrow(b.c2) 6400",
				"TableReader_18 HashAgg_17  root data:HashAgg_15 6400",
				"HashAgg_17 HashLeftJoin_13 TableReader_18 root type:final, group by:, funcs:count(col_0), firstrow(col_1) 6400",
				"HashLeftJoin_13 Projection_9 TableReader_22,HashAgg_17 root inner join, small:HashAgg_17, equal:[eq(a.c1, b.c2)] 8000",
				"Projection_9  HashLeftJoin_13 root cast(join_agg_0) 8000",
			},
		},
		{
			"select * from t2 order by t2.c2 limit 0, 1",
			[]string{
				"TableScan_7 TopN_5  cop table:t2, range:(-inf,+inf), keep order:false 8000",
				"TopN_5  TableScan_7 cop  1",
				"TableReader_8 TopN_5  root data:TopN_5 1",
				"TopN_5  TableReader_8 root  1",
			},
		},
		{
			"select * from t1 where c1 > 1 and c2 = 1 and c3 < 1",
			[]string{
				"IndexScan_7 Selection_9  cop table:t1, index:c2, range:[1,1], out of order:true 10",
				"Selection_9  IndexScan_7 cop gt(test.t1.c1, 1) 10",
				"TableScan_8 Selection_10  cop table:t1, keep order:false 10",
				"Selection_10  TableScan_8 cop lt(test.t1.c3, 1) 10",
				"IndexLookUp_11   root index:Selection_9, table:Selection_10 10",
			},
		},
		{
			"select * from t1 where c1 = 1 and c2 > 1",
			[]string{
				"TableScan_4 Selection_5  cop table:t1, range:[1,1], keep order:false 10",
				"Selection_5  TableScan_4 cop gt(test.t1.c2, 1) 10",
				"TableReader_6   root data:Selection_5 10",
			},
		},
		{
			"select sum(t1.c1 in (select c1 from t2)) from t1",
			[]string{
				"TableScan_10 HashAgg_8  cop table:t1, range:(-inf,+inf), keep order:false 8000",
				"HashAgg_8  TableScan_10 cop type:complete, funcs:sum(or(eq(test.t1.c1, 1), eq(test.t1.c1, 2))) 1",
				"TableReader_12 HashAgg_11  root data:HashAgg_8 1",
				"HashAgg_11  TableReader_12 root type:final, funcs:sum(col_0) 1",
			},
		},
		{
			"select c1 from t1 where c1 in (select c2 from t2)",
			[]string{
				"TableScan_8   cop table:t1, range:[0,0], [1,1], keep order:false 20",
				"TableReader_9   root data:TableScan_8 20",
			},
		},
		{
			"select (select count(1) k from t1 s where s.c1 = t1.c1 having k != 0) from t1",
			[]string{
				"TableScan_13   cop table:t1, range:(-inf,+inf), keep order:false 8000",
				"TableReader_14 Apply_12  root data:TableScan_13 8000",
				"TableScan_20   cop table:s, range:(-inf,+inf), keep order:true 8000",
				"TableReader_21 Selection_4  root data:TableScan_20 8000",
				"Selection_4 StreamAgg_16 TableReader_21 root eq(s.c1, test.t1.c1) 6400",
				"StreamAgg_16 Selection_10 Selection_4 root type:stream, funcs:count(1) 1",
				"Selection_10 Apply_12 StreamAgg_16 root ne(k, 0) 0.8",
				"Apply_12 Projection_2 TableReader_14,Selection_10 root left outer join, small:Selection_10, right:Selection_10 8000",
				"Projection_2  Apply_12 root k 8000",
			},
		},
		{
			"select * from information_schema.columns",
			[]string{
				"MemTableScan_3   root  8000",
			},
		},
		{
			"select c2 = (select c2 from t2 where t1.c1 = t2.c1 order by c1 limit 1) from t1",
			[]string{
				"TableScan_14   cop table:t1, range:(-inf,+inf), keep order:false 8000",
				"TableReader_15 Apply_13  root data:TableScan_14 8000",
				"IndexScan_23   cop table:t2, index:c1, range:[<nil>,+inf], out of order:false 1.25",
				"TableScan_24   cop table:t2, keep order:false 1.25",
				"IndexLookUp_25 Selection_4  root index:IndexScan_23, table:TableScan_24 1.25",
				"Selection_4 Limit_16 IndexLookUp_25 root eq(test.t1.c1, test.t2.c1) 6400",
				"Limit_16 MaxOneRow_9 Selection_4 root offset:0, count:1 1",
				"MaxOneRow_9 Apply_13 Limit_16 root  1",
				"Apply_13 Projection_2 TableReader_15,MaxOneRow_9 root left outer join, small:MaxOneRow_9, right:MaxOneRow_9 8000",
				"Projection_2  Apply_13 root eq(test.t1.c2, test.t2.c2) 8000",
			},
		},
		{
			"select * from t1 order by c1 desc limit 1",
			[]string{
				"TableScan_11 Limit_14  cop table:t1, range:(-inf,+inf), keep order:true, desc 1.25",
				"Limit_14  TableScan_11 cop offset:0, count:1 1",
				"TableReader_15 Limit_6  root data:Limit_14 1",
				"Limit_6  TableReader_15 root offset:0, count:1 1",
			},
		},
	}
	tk.MustExec("set @@session.tidb_opt_insubquery_unfold = 1")
	for _, tt := range tests {
		result := tk.MustQuery("explain " + tt.sql)
		result.Check(testkit.Rows(tt.expect...))
	}

	insubqueryFoldTests := []struct {
		sql    string
		expect []string
	}{
		{
			"select sum(t1.c1 in (select c1 from t2)) from t1",
			[]string{
<<<<<<< HEAD
				"TableScan_18   cop table:t1, range:(-inf,+inf), keep order:true 8000",
				"TableReader_19 HashSemiJoin_16  root data:TableScan_18 8000",
				"TableScan_14   cop table:t2, range:(-inf,+inf), keep order:false 8000",
				"TableReader_15 HashSemiJoin_16  root data:TableScan_14 8000",
				"HashSemiJoin_16 StreamAgg_9 TableReader_19,TableReader_15 root right:TableReader_15, aux, equal:[eq(test.t1.c1, test.t2.c1)] 8000",
				"StreamAgg_9  HashSemiJoin_16 root type:stream, funcs:sum(join_5_aux_0) 1",
=======
				"TableScan_10   cop table:t1, range:(-inf,+inf), keep order:false 8000",
				"TableReader_11 HashSemiJoin_9  root data:TableScan_10 8000",
				"TableScan_12   cop table:t2, range:(-inf,+inf), keep order:false 8000",
				"TableReader_13 HashSemiJoin_9  root data:TableScan_12 8000",
				"HashSemiJoin_9 HashAgg_8 TableReader_11,TableReader_13 root right:TableReader_13, aux, equal:[eq(test.t1.c1, test.t2.c1)] 8000",
				"HashAgg_8  HashSemiJoin_9 root type:complete, funcs:sum(5_aux_0) 1",
>>>>>>> 88e1666a
			},
		},
		{
			"select 1 in (select c2 from t2) from t1",
			[]string{
				"TableScan_8   cop table:t1, range:(-inf,+inf), keep order:false 8000",
				"TableReader_9 HashSemiJoin_7  root data:TableScan_8 8000",
				"TableScan_10 Selection_11  cop table:t2, range:(-inf,+inf), keep order:false 10",
				"Selection_11  TableScan_10 cop eq(1, test.t2.c2) 10",
				"TableReader_12 HashSemiJoin_7  root data:Selection_11 10",
				"HashSemiJoin_7  TableReader_9,TableReader_12 root right:TableReader_12, aux 8000",
			},
		},
		{
			"select sum(6 in (select c2 from t2)) from t1",
			[]string{
				"TableScan_10   cop table:t1, range:(-inf,+inf), keep order:false 8000",
				"TableReader_11 HashSemiJoin_9  root data:TableScan_10 8000",
				"TableScan_12 Selection_13  cop table:t2, range:(-inf,+inf), keep order:false 10",
				"Selection_13  TableScan_12 cop eq(6, test.t2.c2) 10",
				"TableReader_14 HashSemiJoin_9  root data:Selection_13 10",
				"HashSemiJoin_9 HashAgg_8 TableReader_11,TableReader_14 root right:TableReader_14, aux 8000",
				"HashAgg_8  HashSemiJoin_9 root type:complete, funcs:sum(5_aux_0) 1",
			},
		},
	}
	tk.MustExec("set @@session.tidb_opt_insubquery_unfold = 0")
	for _, tt := range insubqueryFoldTests {
		result := tk.MustQuery("explain " + tt.sql)
		result.Check(testkit.Rows(tt.expect...))
	}
}<|MERGE_RESOLUTION|>--- conflicted
+++ resolved
@@ -234,21 +234,12 @@
 		{
 			"select sum(t1.c1 in (select c1 from t2)) from t1",
 			[]string{
-<<<<<<< HEAD
 				"TableScan_18   cop table:t1, range:(-inf,+inf), keep order:true 8000",
 				"TableReader_19 HashSemiJoin_16  root data:TableScan_18 8000",
 				"TableScan_14   cop table:t2, range:(-inf,+inf), keep order:false 8000",
 				"TableReader_15 HashSemiJoin_16  root data:TableScan_14 8000",
 				"HashSemiJoin_16 StreamAgg_9 TableReader_19,TableReader_15 root right:TableReader_15, aux, equal:[eq(test.t1.c1, test.t2.c1)] 8000",
-				"StreamAgg_9  HashSemiJoin_16 root type:stream, funcs:sum(join_5_aux_0) 1",
-=======
-				"TableScan_10   cop table:t1, range:(-inf,+inf), keep order:false 8000",
-				"TableReader_11 HashSemiJoin_9  root data:TableScan_10 8000",
-				"TableScan_12   cop table:t2, range:(-inf,+inf), keep order:false 8000",
-				"TableReader_13 HashSemiJoin_9  root data:TableScan_12 8000",
-				"HashSemiJoin_9 HashAgg_8 TableReader_11,TableReader_13 root right:TableReader_13, aux, equal:[eq(test.t1.c1, test.t2.c1)] 8000",
-				"HashAgg_8  HashSemiJoin_9 root type:complete, funcs:sum(5_aux_0) 1",
->>>>>>> 88e1666a
+				"StreamAgg_9  HashSemiJoin_16 root type:stream, funcs:sum(5_aux_0) 1",
 			},
 		},
 		{
