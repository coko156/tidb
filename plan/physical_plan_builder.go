// Copyright 2016 PingCAP, Inc.
//
// Licensed under the Apache License, Version 2.0 (the "License");
// you may not use this file except in compliance with the License.
// You may obtain a copy of the License at
//
//     http://www.apache.org/licenses/LICENSE-2.0
//
// Unless required by applicable law or agreed to in writing, software
// distributed under the License is distributed on an "AS IS" BASIS,
// See the License for the specific language governing permissions and
// limitations under the License.

package plan

import (
	"math"

	"github.com/juju/errors"
	"github.com/ngaut/log"
	"github.com/pingcap/tidb/context"
	"github.com/pingcap/tidb/expression"
	"github.com/pingcap/tidb/infoschema"
	"github.com/pingcap/tidb/kv"
	"github.com/pingcap/tidb/model"
	"github.com/pingcap/tidb/mysql"
	"github.com/pingcap/tidb/terror"
	"github.com/pingcap/tidb/util/ranger"
	"github.com/pingcap/tidb/util/types"
)

const (
	netWorkFactor      = 1.5
	netWorkStartFactor = 20.0
	scanFactor         = 2.0
	descScanFactor     = 5 * scanFactor
	memoryFactor       = 5.0
	selectionFactor    = 0.8
	distinctFactor     = 0.8
	cpuFactor          = 0.9
	aggFactor          = 0.1
	joinFactor         = 0.3
)

// JoinConcurrency means the number of goroutines that participate in joining.
var JoinConcurrency = 5

func (p *DataSource) convert2TableScan(prop *requiredProperty) (*physicalPlanInfo, error) {
	client := p.ctx.GetClient()
	ts := PhysicalTableScan{
<<<<<<< HEAD
		Table:               p.tableInfo,
		Columns:             p.Columns,
		TableAsName:         p.TableAsName,
		DBName:              p.DBName,
		physicalTableSource: physicalTableSource{client: client},
		GenValues:           p.GenValues,
=======
		Table:       p.tableInfo,
		Columns:     p.Columns,
		TableAsName: p.TableAsName,
		DBName:      p.DBName,
		physicalTableSource: physicalTableSource{
			client:          client,
			NeedColHandle:   p.NeedColHandle,
			unionScanSchema: p.unionScanSchema,
		},
>>>>>>> 6e0ff812
	}.init(p.allocator, p.ctx)
	ts.SetSchema(p.schema)
	if p.ctx.Txn() != nil {
		ts.readOnly = p.ctx.Txn().IsReadOnly()
	} else {
		ts.readOnly = true
	}

	var resultPlan PhysicalPlan
	resultPlan = ts
	table := p.tableInfo
	sc := p.ctx.GetSessionVars().StmtCtx
	ts.Ranges = []types.IntColumnRange{{LowVal: math.MinInt64, HighVal: math.MaxInt64}}
	if len(p.parents) > 0 {
		if sel, ok := p.parents[0].(*Selection); ok {
			newSel := sel.Copy().(*Selection)
			conds := make([]expression.Expression, 0, len(sel.Conditions))
			for _, cond := range sel.Conditions {
				conds = append(conds, cond.Clone())
			}
			ts.AccessCondition, newSel.Conditions = ranger.DetachColumnConditions(conds, table.GetPkName())
			ts.TableConditionPBExpr, ts.tableFilterConditions, newSel.Conditions =
				expression.ExpressionsToPB(sc, newSel.Conditions, client)
			ranges, err := ranger.BuildTableRange(ts.AccessCondition, sc)
			if err != nil {
				return nil, errors.Trace(err)
			}
			ts.Ranges = ranges
			if len(newSel.Conditions) > 0 {
				newSel.SetChildren(ts)
				newSel.onTable = true
				resultPlan = newSel
			}
		}
	}
	statsTbl := p.statisticTable
	rowCount := float64(statsTbl.Count)
	if table.PKIsHandle {
		for i, colInfo := range ts.Columns {
			if mysql.HasPriKeyFlag(colInfo.Flag) {
				ts.pkCol = p.Schema().Columns[i]
				var err error
				rowCount, err = statsTbl.GetRowCountByIntColumnRanges(sc, ts.pkCol.ID, ts.Ranges)
				if err != nil {
					return nil, errors.Trace(err)
				}
				break
			}
		}
	}
	if ts.TableConditionPBExpr != nil {
		rowCount = rowCount * selectionFactor
	}
	return resultPlan.matchProperty(prop, &physicalPlanInfo{count: rowCount, reliable: !statsTbl.Pseudo}), nil
}

func (p *DataSource) convert2IndexScan(prop *requiredProperty, index *model.IndexInfo) (*physicalPlanInfo, error) {
	client := p.ctx.GetClient()
	is := PhysicalIndexScan{
<<<<<<< HEAD
		Index:               index,
		Table:               p.tableInfo,
		Columns:             p.Columns,
		TableAsName:         p.TableAsName,
		OutOfOrder:          true,
		DBName:              p.DBName,
		physicalTableSource: physicalTableSource{client: client},
		GenValues:           p.GenValues,
=======
		Index:       index,
		Table:       p.tableInfo,
		Columns:     p.Columns,
		TableAsName: p.TableAsName,
		OutOfOrder:  true,
		DBName:      p.DBName,
		physicalTableSource: physicalTableSource{
			client:          client,
			NeedColHandle:   p.NeedColHandle,
			unionScanSchema: p.unionScanSchema,
		},
>>>>>>> 6e0ff812
	}.init(p.allocator, p.ctx)
	is.SetSchema(p.schema)
	if p.ctx.Txn() != nil {
		is.readOnly = p.ctx.Txn().IsReadOnly()
	} else {
		is.readOnly = true
	}

	var resultPlan PhysicalPlan
	resultPlan = is
	statsTbl := p.statisticTable
	rowCount := float64(statsTbl.Count)
	sc := p.ctx.GetSessionVars().StmtCtx
	is.Ranges = ranger.FullIndexRange()
	if len(p.parents) > 0 {
		if sel, ok := p.parents[0].(*Selection); ok {
			newSel := sel.Copy().(*Selection)
			conds := make([]expression.Expression, 0, len(sel.Conditions))
			for _, cond := range sel.Conditions {
				conds = append(conds, cond.Clone())
			}
			is.AccessCondition, newSel.Conditions, is.accessEqualCount, is.accessInAndEqCount = ranger.DetachIndexScanConditions(conds, is.Index)
			memDB := infoschema.IsMemoryDB(p.DBName.L)
			isDistReq := !memDB && client != nil && client.IsRequestTypeSupported(kv.ReqTypeIndex, 0)
			if isDistReq {
				idxConds, tblConds := ranger.DetachIndexFilterConditions(newSel.Conditions, is.Index.Columns, is.Table)
				is.IndexConditionPBExpr, is.indexFilterConditions, idxConds = expression.ExpressionsToPB(sc, idxConds, client)
				is.TableConditionPBExpr, is.tableFilterConditions, tblConds = expression.ExpressionsToPB(sc, tblConds, client)
				newSel.Conditions = append(idxConds, tblConds...)
			}
			var err error
			is.Ranges, err = ranger.BuildIndexRange(p.ctx.GetSessionVars().StmtCtx, is.Table, is.Index, is.accessInAndEqCount, is.AccessCondition)
			if err != nil {
				if !terror.ErrorEqual(err, types.ErrTruncated) {
					return nil, errors.Trace(err)
				}
				log.Warn("truncate error in buildIndexRange")
			}
			rowCount, err = statsTbl.GetRowCountByIndexRanges(sc, is.Index.ID, is.Ranges)
			if err != nil {
				return nil, errors.Trace(err)
			}
			if len(newSel.Conditions) > 0 {
				newSel.SetChildren(is)
				newSel.onTable = true
				resultPlan = newSel
			}
		}
	}
	is.DoubleRead = !isCoveringIndex(is.Columns, is.Index.Columns, is.Table.PKIsHandle)
	return resultPlan.matchProperty(prop, &physicalPlanInfo{count: rowCount, reliable: !statsTbl.Pseudo}), nil
}

func isCoveringIndex(columns []*model.ColumnInfo, indexColumns []*model.IndexColumn, pkIsHandle bool) bool {
	for _, colInfo := range columns {
		if pkIsHandle && mysql.HasPriKeyFlag(colInfo.Flag) {
			continue
		}
		if colInfo.ID == model.ExtraHandleID {
			continue
		}
		isIndexColumn := false
		for _, indexCol := range indexColumns {
			if colInfo.Name.L == indexCol.Name.L && indexCol.Length == types.UnspecifiedLength {
				isIndexColumn = true
				break
			}
		}
		if !isIndexColumn {
			return false
		}
	}
	return true
}

func (p *DataSource) need2ConsiderIndex(prop *requiredProperty) bool {
	if len(p.parents) == 0 {
		return len(prop.props) > 0
	}
	if _, ok := p.parents[0].(*Selection); ok || len(prop.props) > 0 {
		return true
	}
	return false
}

// convert2PhysicalPlan implements the LogicalPlan convert2PhysicalPlan interface.
// If there is no index that matches the required property, the returned physicalPlanInfo
// will be table scan and has the cost of MaxInt64. But this can be ignored because the parent will call
// convert2PhysicalPlan again with an empty *requiredProperty, so the plan with the lowest
// cost will be chosen.
func (p *DataSource) convert2PhysicalPlan(prop *requiredProperty) (*physicalPlanInfo, error) {
	info, err := p.getPlanInfo(prop)
	if err != nil {
		return nil, errors.Trace(err)
	}
	if info != nil {
		return info, nil
	}
	info, err = p.tryToConvert2DummyScan(prop)
	if info != nil || err != nil {
		return info, errors.Trace(err)
	}
	client := p.ctx.GetClient()
	memDB := infoschema.IsMemoryDB(p.DBName.L)
	isDistReq := !memDB && client != nil && client.IsRequestTypeSupported(kv.ReqTypeSelect, 0)
	if !isDistReq {
		memTable := PhysicalMemTable{
			DBName:      p.DBName,
			Table:       p.tableInfo,
			Columns:     p.Columns,
			TableAsName: p.TableAsName,
		}.init(p.allocator, p.ctx)
		memTable.SetSchema(p.schema)
		memTable.Ranges = ranger.FullIntRange()
		info = &physicalPlanInfo{p: memTable}
		info = enforceProperty(prop, info)
		p.storePlanInfo(prop, info)
		return info, nil
	}
	indices, includeTableScan := availableIndices(p.indexHints, p.tableInfo)
	if includeTableScan {
		info, err = p.convert2TableScan(prop)
		if err != nil {
			return nil, errors.Trace(err)
		}
	}
	if !includeTableScan || p.need2ConsiderIndex(prop) {
		for _, index := range indices {
			indexInfo, err := p.convert2IndexScan(prop, index)
			if err != nil {
				return nil, errors.Trace(err)
			}
			if info == nil || indexInfo.cost < info.cost {
				info = indexInfo
			}
		}
	}
	return info, errors.Trace(p.storePlanInfo(prop, info))
}

// tryToConvert2DummyScan is an optimization which checks if its parent is a selection with a constant condition
// that evaluates to false. If it is, there is no need for a real physical scan, a dummy scan will do.
func (p *DataSource) tryToConvert2DummyScan(prop *requiredProperty) (*physicalPlanInfo, error) {
	if len(p.Parents()) == 0 {
		return nil, nil
	}
	sel, isSel := p.parents[0].(*Selection)
	if !isSel {
		return nil, nil
	}

	for _, cond := range sel.Conditions {
		if con, ok := cond.(*expression.Constant); ok {
			result, err := expression.EvalBool([]expression.Expression{con}, nil, p.ctx)
			if err != nil {
				return nil, errors.Trace(err)
			}
			if !result {
				dual := TableDual{}.init(p.allocator, p.ctx)
				dual.SetSchema(p.schema)
				info := &physicalPlanInfo{p: dual}
				p.storePlanInfo(prop, info)
				return info, nil
			}
		}
	}
	return nil, nil
}

// addPlanToResponse creates a *physicalPlanInfo that adds p as the parent of info.
func addPlanToResponse(parent PhysicalPlan, info *physicalPlanInfo) *physicalPlanInfo {
	np := parent.Copy()
	np.SetChildren(info.p)
	ret := &physicalPlanInfo{p: np, cost: info.cost, count: info.count, reliable: info.reliable}
	if _, ok := parent.(*MaxOneRow); ok {
		ret.count = 1
		ret.reliable = true
	}
	return ret
}

// enforceProperty creates a *physicalPlanInfo that satisfies the required property by adding
// sort or limit as the parent of the given physical plan.
func enforceProperty(prop *requiredProperty, info *physicalPlanInfo) *physicalPlanInfo {
	if info.p == nil {
		return info
	}
	if len(prop.props) != 0 {
		items := make([]*ByItems, 0, len(prop.props))
		for _, col := range prop.props {
			items = append(items, &ByItems{Expr: col.col, Desc: col.desc})
		}
		sort := Sort{
			ByItems:   items,
			ExecLimit: prop.limit,
		}.init(info.p.Allocator(), info.p.context())
		sort.SetSchema(info.p.Schema())
		info = addPlanToResponse(sort, info)

		count := info.count
		if prop.limit != nil {
			count = float64(prop.limit.Offset + prop.limit.Count)
			info.reliable = true
		}
		info.cost += sortCost(count)
	} else if prop.limit != nil {
		limit := Limit{Offset: prop.limit.Offset, Count: prop.limit.Count}.init(info.p.Allocator(), info.p.context())
		limit.SetSchema(info.p.Schema())
		info = addPlanToResponse(limit, info)
		info.reliable = true
	}
	if prop.limit != nil && float64(prop.limit.Count) < info.count {
		info.count = float64(prop.limit.Count)
	}
	return info
}

func sortCost(cnt float64) float64 {
	if cnt == 0 {
		// If cnt is 0, the log(cnt) will be NAN.
		return 0.0
	}
	return cnt*math.Log2(float64(cnt))*cpuFactor + memoryFactor*float64(cnt)
}

// removeLimit removes the limit from prop.
func removeLimit(prop *requiredProperty) *requiredProperty {
	ret := &requiredProperty{
		props:      prop.props,
		sortKeyLen: prop.sortKeyLen,
	}
	return ret
}

func removeSortOrder(prop *requiredProperty) *requiredProperty {
	ret := &requiredProperty{
		limit: prop.limit,
	}
	return ret
}

// convertLimitOffsetToCount changes the limit(offset, count) in prop to limit(0, offset + count).
func convertLimitOffsetToCount(prop *requiredProperty) *requiredProperty {
	ret := &requiredProperty{
		props:      prop.props,
		sortKeyLen: prop.sortKeyLen,
	}
	if prop.limit != nil {
		ret.limit = &Limit{
			Count: prop.limit.Offset + prop.limit.Count,
		}
	}
	return ret
}

func limitProperty(limit *Limit) *requiredProperty {
	return &requiredProperty{limit: limit}
}

// convert2PhysicalPlan implements the LogicalPlan convert2PhysicalPlan interface.
func (p *Limit) convert2PhysicalPlan(prop *requiredProperty) (*physicalPlanInfo, error) {
	info, err := p.getPlanInfo(prop)
	if err != nil {
		return nil, errors.Trace(err)
	}
	if info != nil {
		return info, nil
	}
	info, err = p.children[0].(LogicalPlan).convert2PhysicalPlan(limitProperty(&Limit{Offset: p.Offset, Count: p.Count}))
	if err != nil {
		return nil, errors.Trace(err)
	}
	info = enforceProperty(prop, info)
	p.storePlanInfo(prop, info)
	return info, nil
}

// convert2PhysicalPlanSemi converts the semi join to *physicalPlanInfo.
func (p *LogicalJoin) convert2PhysicalPlanSemi(prop *requiredProperty) (*physicalPlanInfo, error) {
	lChild := p.children[0].(LogicalPlan)
	rChild := p.children[1].(LogicalPlan)
	allLeft := true
	for _, col := range prop.props {
		if !lChild.Schema().Contains(col.col) {
			allLeft = false
		}
	}
	join := PhysicalHashSemiJoin{
		WithAux:         LeftOuterSemiJoin == p.JoinType,
		EqualConditions: p.EqualConditions,
		LeftConditions:  p.LeftConditions,
		RightConditions: p.RightConditions,
		OtherConditions: p.OtherConditions,
		Anti:            p.anti,
	}.init(p.allocator, p.ctx)
	join.SetSchema(p.schema)
	lProp := prop
	if !allLeft {
		lProp = &requiredProperty{}
	}
	if p.JoinType == SemiJoin {
		lProp = removeLimit(lProp)
	}
	lInfo, err := lChild.convert2PhysicalPlan(lProp)
	if err != nil {
		return nil, errors.Trace(err)
	}
	rInfo, err := rChild.convert2PhysicalPlan(&requiredProperty{})
	if err != nil {
		return nil, errors.Trace(err)
	}
	resultInfo := join.matchProperty(prop, lInfo, rInfo)
	if p.JoinType == SemiJoin {
		resultInfo.count = lInfo.count * selectionFactor
	} else {
		resultInfo.count = lInfo.count
	}
	if !allLeft {
		resultInfo = enforceProperty(prop, resultInfo)
	} else if p.JoinType == SemiJoin {
		resultInfo = enforceProperty(limitProperty(prop.limit), resultInfo)
	}
	return resultInfo, nil
}

// convert2PhysicalPlanLeft converts the left join to *physicalPlanInfo.
func (p *LogicalJoin) convert2PhysicalPlanLeft(prop *requiredProperty, innerJoin bool) (*physicalPlanInfo, error) {
	lChild := p.children[0].(LogicalPlan)
	rChild := p.children[1].(LogicalPlan)
	allLeft := true
	for _, col := range prop.props {
		if !lChild.Schema().Contains(col.col) {
			allLeft = false
		}
	}
	join := PhysicalHashJoin{
		EqualConditions: p.EqualConditions,
		LeftConditions:  p.LeftConditions,
		RightConditions: p.RightConditions,
		OtherConditions: p.OtherConditions,
		SmallTable:      1,
		// TODO: decide concurrency by data size.
		Concurrency:   JoinConcurrency,
		DefaultValues: p.DefaultValues,
	}.init(p.allocator, p.ctx)
	join.SetSchema(p.schema)
	if innerJoin {
		join.JoinType = InnerJoin
	} else {
		join.JoinType = LeftOuterJoin
	}
	lProp := prop
	if !allLeft {
		lProp = &requiredProperty{}
	}
	var lInfo *physicalPlanInfo
	var err error
	if innerJoin {
		lInfo, err = lChild.convert2PhysicalPlan(removeLimit(lProp))
	} else {
		lInfo, err = lChild.convert2PhysicalPlan(convertLimitOffsetToCount(lProp))
	}
	if err != nil {
		return nil, errors.Trace(err)
	}
	rInfo, err := rChild.convert2PhysicalPlan(&requiredProperty{})
	if err != nil {
		return nil, errors.Trace(err)
	}
	resultInfo := join.matchProperty(prop, lInfo, rInfo)
	if !allLeft {
		resultInfo = enforceProperty(prop, resultInfo)
	} else {
		resultInfo = enforceProperty(limitProperty(prop.limit), resultInfo)
	}
	return resultInfo, nil
}

// replaceColsInPropBySchema replaces the columns in original prop with the columns in schema.
func replaceColsInPropBySchema(prop *requiredProperty, schema *expression.Schema) *requiredProperty {
	newProps := make([]*columnProp, 0, len(prop.props))
	for _, p := range prop.props {
		idx := schema.ColumnIndex(p.col)
		if idx == -1 {
			log.Errorf("Can't find column %s in schema", p.col)
		}
		newProps = append(newProps, &columnProp{col: schema.Columns[idx], desc: p.desc})
	}
	return &requiredProperty{
		props:      newProps,
		sortKeyLen: prop.sortKeyLen,
		limit:      prop.limit,
	}
}

// convert2PhysicalPlanRight converts the right join to *physicalPlanInfo.
func (p *LogicalJoin) convert2PhysicalPlanRight(prop *requiredProperty, innerJoin bool) (*physicalPlanInfo, error) {
	lChild := p.children[0].(LogicalPlan)
	rChild := p.children[1].(LogicalPlan)
	allRight := true
	for _, col := range prop.props {
		if !rChild.Schema().Contains(col.col) {
			allRight = false
		}
	}
	join := PhysicalHashJoin{
		EqualConditions: p.EqualConditions,
		LeftConditions:  p.LeftConditions,
		RightConditions: p.RightConditions,
		OtherConditions: p.OtherConditions,
		// TODO: decide concurrency by data size.
		Concurrency:   JoinConcurrency,
		DefaultValues: p.DefaultValues,
	}.init(p.allocator, p.ctx)
	join.SetSchema(p.schema)
	if innerJoin {
		join.JoinType = InnerJoin
	} else {
		join.JoinType = RightOuterJoin
	}
	lInfo, err := lChild.convert2PhysicalPlan(&requiredProperty{})
	if err != nil {
		return nil, errors.Trace(err)
	}
	rProp := prop
	if !allRight {
		rProp = &requiredProperty{}
	} else {
		rProp = replaceColsInPropBySchema(rProp, rChild.Schema())
	}
	var rInfo *physicalPlanInfo
	if innerJoin {
		rInfo, err = rChild.convert2PhysicalPlan(removeLimit(rProp))
	} else {
		rInfo, err = rChild.convert2PhysicalPlan(convertLimitOffsetToCount(rProp))
	}
	if err != nil {
		return nil, errors.Trace(err)
	}
	resultInfo := join.matchProperty(prop, lInfo, rInfo)
	if !allRight {
		resultInfo = enforceProperty(prop, resultInfo)
	} else {
		resultInfo = enforceProperty(limitProperty(prop.limit), resultInfo)
	}
	return resultInfo, nil
}

// buildSelectionWithConds will build a selection use the conditions of join and convert one side's column to correlated column.
// If the inner side is one selection then one data source, the inner child should be the data source other than the selection.
// This is called when build nested loop join.
func (p *LogicalJoin) buildSelectionWithConds(leftAsOuter bool) (*Selection, []*expression.CorrelatedColumn) {
	var (
		outerSchema     *expression.Schema
		innerChild      Plan
		innerConditions []expression.Expression
	)
	if leftAsOuter {
		outerSchema = p.children[0].Schema()
		innerConditions = p.RightConditions
		innerChild = p.children[1]
	} else {
		outerSchema = p.children[1].Schema()
		innerConditions = p.LeftConditions
		innerChild = p.children[0]
	}
	if sel, ok := innerChild.(*Selection); ok {
		innerConditions = append(innerConditions, sel.Conditions...)
		innerChild = sel.children[0]
	}
	corCols := make([]*expression.CorrelatedColumn, 0, outerSchema.Len())
	for _, col := range outerSchema.Columns {
		corCol := &expression.CorrelatedColumn{Column: *col, Data: new(types.Datum)}
		corCol.Column.ResolveIndices(outerSchema)
		corCols = append(corCols, corCol)
	}
	selection := Selection{}.init(p.allocator, p.ctx)
	selection.SetSchema(innerChild.Schema().Clone())
	selection.SetChildren(innerChild)
	conds := make([]expression.Expression, 0, len(p.EqualConditions)+len(innerConditions)+len(p.OtherConditions))
	for _, cond := range p.EqualConditions {
		newCond := expression.ConvertCol2CorCol(cond, corCols, outerSchema)
		conds = append(conds, newCond)
	}
	selection.Conditions = conds
	// Currently only eq conds will be considered when we call checkScanController, and innerConds from the below sel may contain correlated column,
	// which will have side effect when we do check. So we do check before append other conditions into selection.
	selection.controllerStatus = selection.checkScanController()
	if selection.controllerStatus == notController {
		return nil, nil
	}
	for _, cond := range innerConditions {
		conds = append(conds, cond)
	}
	for _, cond := range p.OtherConditions {
		newCond := expression.ConvertCol2CorCol(cond, corCols, outerSchema)
		newCond.ResolveIndices(innerChild.Schema())
		conds = append(conds, newCond)
	}
	selection.Conditions = conds
	return selection, corCols
}

// outerTableCouldINLJ will check the whether is forced to build index nested loop join or outer info is reliable
// and the count satisfies the condition.
func (p *LogicalJoin) outerTableCouldINLJ(outerInfo *physicalPlanInfo, leftAsOuter bool) bool {
	var forced bool
	if leftAsOuter {
		forced = (p.preferINLJ&preferLeftAsOuter) > 0 && p.hasEqualConds()
	} else {
		forced = (p.preferINLJ&preferRightAsOuter) > 0 && p.hasEqualConds()
	}
	return forced || (outerInfo.reliable && outerInfo.count <= float64(p.ctx.GetSessionVars().MaxRowCountForINLJ))
}

func (p *LogicalJoin) convert2IndexNestedLoopJoinLeft(prop *requiredProperty, innerJoin bool) (*physicalPlanInfo, error) {
	lChild := p.children[0].(LogicalPlan)
	switch x := p.children[1].(type) {
	case *DataSource:
	case *Selection:
		if _, ok := x.children[0].(*DataSource); !ok {
			return nil, nil
		}
	default:
		return nil, nil
	}
	allLeft := true
	for _, col := range prop.props {
		if !lChild.Schema().Contains(col.col) {
			allLeft = false
		}
	}
	lProp := prop
	if !allLeft {
		lProp = &requiredProperty{}
	} else {
		lProp = replaceColsInPropBySchema(prop, lChild.Schema())
	}
	var lInfo *physicalPlanInfo
	var err error
	if innerJoin {
		lInfo, err = lChild.convert2PhysicalPlan(removeLimit(lProp))
	} else {
		lInfo, err = lChild.convert2PhysicalPlan(convertLimitOffsetToCount(lProp))
	}
	if err != nil {
		return nil, errors.Trace(err)
	}
	if lInfo.p == nil {
		return nil, nil
	}
	// If the outer table's row count is reliable and don't exceed the MaxRowCountForINLJ or we use hint to force
	// choosing index nested loop join, we will continue building. Otherwise we just break and return nil.
	if !p.outerTableCouldINLJ(lInfo, true) {
		return nil, nil
	}
	selection, corCols := p.buildSelectionWithConds(true)
	if selection == nil {
		return nil, nil
	}
	rInfo := selection.makeScanController()
	join := PhysicalHashJoin{
		LeftConditions: p.LeftConditions,
		// TODO: decide concurrency by data size.
		Concurrency:   JoinConcurrency,
		DefaultValues: p.DefaultValues,
		SmallTable:    1,
	}.init(p.allocator, p.ctx)
	join.SetChildren(lInfo.p, rInfo.p)
	if innerJoin {
		join.JoinType = InnerJoin
	} else {
		join.JoinType = LeftOuterJoin
	}
	join.SetSchema(p.Schema())
	resultInfo := join.matchProperty(prop, lInfo, rInfo)
	ap := PhysicalApply{
		PhysicalJoin: resultInfo.p,
		OuterSchema:  corCols,
	}.init(p.allocator, p.ctx)
	ap.SetChildren(resultInfo.p.Children()...)
	ap.SetSchema(resultInfo.p.Schema())
	resultInfo.p = ap
	if !allLeft {
		resultInfo = enforceProperty(prop, resultInfo)
	} else {
		resultInfo = enforceProperty(limitProperty(prop.limit), resultInfo)
	}
	return resultInfo, nil
}

func (p *LogicalJoin) convert2IndexNestedLoopJoinRight(prop *requiredProperty, innerJoin bool) (*physicalPlanInfo, error) {
	rChild := p.children[1].(LogicalPlan)
	switch x := p.children[0].(type) {
	case *DataSource:
	case *Selection:
		if _, ok := x.children[0].(*DataSource); !ok {
			return nil, nil
		}
	default:
		return nil, nil
	}
	allRight := true
	for _, col := range prop.props {
		if !rChild.Schema().Contains(col.col) {
			allRight = false
		}
	}
	rProp := prop
	if !allRight {
		rProp = &requiredProperty{}
	} else {
		rProp = replaceColsInPropBySchema(prop, rChild.Schema())
	}
	var rInfo *physicalPlanInfo
	var err error
	if innerJoin {
		rInfo, err = rChild.convert2PhysicalPlan(removeLimit(rProp))
	} else {
		rInfo, err = rChild.convert2PhysicalPlan(convertLimitOffsetToCount(rProp))
	}
	if err != nil {
		return nil, errors.Trace(err)
	}
	if rInfo.p == nil {
		return nil, nil
	}
	// If the outer table's row count is reliable and don't exceed the MaxRowCountForINLJ or we use hint to force
	// choosing index nested loop join, we will continue building. Otherwise we just break and return nil.
	if !p.outerTableCouldINLJ(rInfo, false) {
		return nil, nil
	}
	selection, corCols := p.buildSelectionWithConds(false)
	if selection == nil {
		return nil, nil
	}
	lInfo := selection.makeScanController()
	join := PhysicalHashJoin{
		RightConditions: p.RightConditions,
		// TODO: decide concurrency by data size.
		Concurrency:   JoinConcurrency,
		DefaultValues: p.DefaultValues,
	}.init(p.allocator, p.ctx)
	join.SetChildren(lInfo.p, rInfo.p)
	if innerJoin {
		join.JoinType = InnerJoin
	} else {
		join.JoinType = RightOuterJoin
	}
	join.SetSchema(p.Schema())
	resultInfo := join.matchProperty(prop, lInfo, rInfo)
	ap := PhysicalApply{
		PhysicalJoin: resultInfo.p,
		OuterSchema:  corCols,
	}.init(p.allocator, p.ctx)
	ap.SetChildren(resultInfo.p.Children()...)
	ap.SetSchema(resultInfo.p.Schema())
	resultInfo.p = ap
	if !allRight {
		resultInfo = enforceProperty(prop, resultInfo)
	} else {
		resultInfo = enforceProperty(limitProperty(prop.limit), resultInfo)
	}
	return resultInfo, nil
}

func generateJoinProp(column *expression.Column) *requiredProperty {
	return &requiredProperty{
		props:      []*columnProp{{column, false}},
		sortKeyLen: 1,
	}
}

func compareTypeForOrder(lhs *types.FieldType, rhs *types.FieldType) bool {
	if lhs.Tp != rhs.Tp {
		return false
	}
	if lhs.ToClass() == types.ClassString &&
		(lhs.Charset != rhs.Charset || lhs.Collate != rhs.Collate) {
		return false
	}
	return true
}

// constructPropertyByJoin generates all possible combinations from join conditions for cost evaluation
// It will try all keys in join conditions
func constructPropertyByJoin(join *LogicalJoin) ([][]*requiredProperty, []int, error) {
	var result [][]*requiredProperty
	var condIndex []int

	if join.EqualConditions == nil {
		return nil, nil, nil
	}
	for i, cond := range join.EqualConditions {
		if len(cond.GetArgs()) != 2 {
			return nil, nil, errors.New("unexpected argument count for equal expression")
		}
		lExpr, rExpr := cond.GetArgs()[0], cond.GetArgs()[1]
		// Only consider raw column reference and cowardly ignore calculations
		// since we don't know if the function call preserve order
		lColumn, lOK := lExpr.(*expression.Column)
		rColumn, rOK := rExpr.(*expression.Column)
		if lOK && rOK && compareTypeForOrder(lColumn.RetType, rColumn.RetType) {
			result = append(result, []*requiredProperty{generateJoinProp(lColumn), generateJoinProp(rColumn)})
			condIndex = append(condIndex, i)
		} else {
			continue
		}
	}
	if len(result) == 0 {
		return nil, nil, nil
	}
	return result, condIndex, nil
}

// convert2PhysicalMergeJoin converts the merge join to *physicalPlanInfo.
// TODO: Refactor and merge with hash join
func (p *LogicalJoin) convert2PhysicalMergeJoin(parentProp *requiredProperty, lProp *requiredProperty, rProp *requiredProperty, condIndex int, joinType JoinType) (*physicalPlanInfo, error) {
	lChild := p.children[0].(LogicalPlan)
	rChild := p.children[1].(LogicalPlan)

	newEQConds := make([]*expression.ScalarFunction, 0, len(p.EqualConditions)-1)
	for i, cond := range p.EqualConditions {
		if i == condIndex {
			continue
		}
		// prevent further index contamination
		newCond := cond.Clone()
		newCond.ResolveIndices(p.schema)
		newEQConds = append(newEQConds, newCond.(*expression.ScalarFunction))
	}
	eqCond := p.EqualConditions[condIndex]

	otherFilter := append(expression.ScalarFuncs2Exprs(newEQConds), p.OtherConditions...)

	join := PhysicalMergeJoin{
		EqualConditions: []*expression.ScalarFunction{eqCond},
		LeftConditions:  p.LeftConditions,
		RightConditions: p.RightConditions,
		OtherConditions: otherFilter,
		DefaultValues:   p.DefaultValues,
		// Assume order for both side are the same
		Desc: lProp.props[0].desc,
	}.init(p.allocator, p.ctx)
	join.SetSchema(p.schema)
	join.JoinType = joinType

	var lInfo *physicalPlanInfo
	var rInfo *physicalPlanInfo

	// Try no sort first
	lInfoEnforceSort, err := lChild.convert2PhysicalPlan(&requiredProperty{})
	if err != nil {
		return nil, errors.Trace(err)
	}

	lInfoEnforceSort = enforceProperty(lProp, lInfoEnforceSort)

	lInfoNoSorted, err := lChild.convert2PhysicalPlan(lProp)
	if err != nil {
		return nil, errors.Trace(err)
	}

	if lInfoNoSorted.cost < lInfoEnforceSort.cost {
		lInfo = lInfoNoSorted
	} else {
		lInfo = lInfoEnforceSort
	}

	rInfoEnforceSort, err := rChild.convert2PhysicalPlan(&requiredProperty{})
	if err != nil {
		return nil, errors.Trace(err)
	}
	rInfoEnforceSort = enforceProperty(rProp, rInfoEnforceSort)

	rInfoNoSorted, err := rChild.convert2PhysicalPlan(rProp)
	if err != nil {
		return nil, errors.Trace(err)
	}

	if rInfoEnforceSort.cost < rInfoNoSorted.cost {
		rInfo = rInfoEnforceSort
	} else {
		rInfo = rInfoNoSorted
	}
	parentProp = join.tryConsumeOrder(parentProp, eqCond)

	resultInfo := join.matchProperty(parentProp, lInfo, rInfo)
	// TODO: Considering keeping order in join to remove at least
	// one ordering property
	resultInfo = enforceProperty(parentProp, resultInfo)
	return resultInfo, nil
}

func (p *LogicalJoin) convert2PhysicalMergeJoinOnCost(prop *requiredProperty) (*physicalPlanInfo, error) {
	var info *physicalPlanInfo
	reqPropPairs, condIndex, err := constructPropertyByJoin(p)
	if err != nil {
		return nil, errors.Trace(err)
	}
	if reqPropPairs == nil {
		return nil, nil
	}
	minCost := math.MaxFloat64
	var minInfo *physicalPlanInfo
	for i, reqPropPair := range reqPropPairs {
		info, err = p.convert2PhysicalMergeJoin(prop, reqPropPair[0], reqPropPair[1], condIndex[i], p.JoinType)
		if err != nil {
			return nil, errors.Trace(err)
		}
		// Force to choose first instead of nil if all Inf cost
		// TODO: Consider cost instead of force merge
		if minInfo == nil {
			minInfo = info
			minCost = info.cost
		} else {
			if info.cost <= minCost {
				minInfo = info
				minCost = info.cost
			}
		}
	}
	return minInfo, nil
}

func (p *LogicalJoin) hasEqualConds() bool {
	// rule out non-equal join
	if len(p.EqualConditions) == 0 {
		return false
	}

	return true
}

// convert2PhysicalPlan implements the LogicalPlan convert2PhysicalPlan interface.
func (p *LogicalJoin) convert2PhysicalPlan(prop *requiredProperty) (*physicalPlanInfo, error) {
	info, err := p.getPlanInfo(prop)
	if err != nil {
		return nil, errors.Trace(err)
	}
	if info != nil {
		return info, nil
	}
	switch p.JoinType {
	case SemiJoin, LeftOuterSemiJoin:
		info, err = p.convert2PhysicalPlanSemi(prop)
		if err != nil {
			return nil, errors.Trace(err)
		}
	case LeftOuterJoin:
		if p.preferMergeJoin && p.hasEqualConds() {
			info, err = p.convert2PhysicalMergeJoinOnCost(prop)
			if err != nil {
				return nil, errors.Trace(err)
			}
			if info != nil {
				break
			}
		}

		var nljInfo *physicalPlanInfo
		nljInfo, err = p.convert2IndexNestedLoopJoinLeft(prop, false)
		if err != nil {
			return nil, errors.Trace(err)
		}
		if nljInfo != nil {
			info = nljInfo
			break
		}
		// Otherwise fall into hash join
		info, err = p.convert2PhysicalPlanLeft(prop, false)
		if err != nil {
			return nil, errors.Trace(err)
		}
	case RightOuterJoin:
		if p.preferMergeJoin && p.hasEqualConds() {
			info, err = p.convert2PhysicalMergeJoinOnCost(prop)
			if err != nil {
				return nil, errors.Trace(err)
			}
			if info != nil {
				break
			}
		}
		var nljInfo *physicalPlanInfo
		nljInfo, err = p.convert2IndexNestedLoopJoinRight(prop, false)
		if err != nil {
			return nil, errors.Trace(err)
		}
		if nljInfo != nil {
			info = nljInfo
			break
		}
		info, err = p.convert2PhysicalPlanRight(prop, false)
		if err != nil {
			return nil, errors.Trace(err)
		}
	default:
		// Inner Join
		if p.preferMergeJoin && p.hasEqualConds() {
			info, err = p.convert2PhysicalMergeJoinOnCost(prop)
			if err != nil {
				return nil, errors.Trace(err)
			}
			break
		}
		lNLJInfo, err := p.convert2IndexNestedLoopJoinLeft(prop, true)
		if err != nil {
			return nil, errors.Trace(err)
		}
		rNLJInfo, err := p.convert2IndexNestedLoopJoinRight(prop, true)
		if err != nil {
			return nil, errors.Trace(err)
		}
		if lNLJInfo != nil {
			info = lNLJInfo
		}
		if info == nil || (rNLJInfo != nil && info.cost > rNLJInfo.cost) {
			info = rNLJInfo
		}
		if info != nil {
			break
		}
		// fall back to hash join
		lInfo, err := p.convert2PhysicalPlanLeft(prop, true)
		if err != nil {
			return nil, errors.Trace(err)
		}
		rInfo, err := p.convert2PhysicalPlanRight(prop, true)
		if err != nil {
			return nil, errors.Trace(err)
		}
		if rInfo.cost < lInfo.cost {
			info = rInfo
		} else {
			info = lInfo
		}
	}
	p.storePlanInfo(prop, info)
	return info, nil
}

// convert2PhysicalPlanStream converts the logical aggregation to the stream aggregation *physicalPlanInfo.
func (p *LogicalAggregation) convert2PhysicalPlanStream(prop *requiredProperty) (*physicalPlanInfo, error) {
	for _, aggFunc := range p.AggFuncs {
		if aggFunc.GetMode() == expression.FinalMode {
			return &physicalPlanInfo{cost: math.MaxFloat64}, nil
		}
	}
	agg := PhysicalAggregation{
		AggType:      StreamedAgg,
		AggFuncs:     p.AggFuncs,
		GroupByItems: p.GroupByItems,
	}.init(p.allocator, p.ctx)
	agg.HasGby = len(p.GroupByItems) > 0
	agg.SetSchema(p.schema)
	// TODO: Consider distinct key.
	info := &physicalPlanInfo{cost: math.MaxFloat64}
	gbyCols := p.groupByCols
	if len(gbyCols) != len(p.GroupByItems) {
		// group by a + b is not interested in any order.
		return info, nil
	}
	isSortKey := make([]bool, len(gbyCols))
	newProp := &requiredProperty{
		props: make([]*columnProp, 0, len(gbyCols)),
	}
	for _, pro := range prop.props {
		idx := p.getGbyColIndex(pro.col)
		if idx == -1 {
			return info, nil
		}
		isSortKey[idx] = true
		// We should add columns in aggregation in order to keep index right.
		newProp.props = append(newProp.props, &columnProp{col: gbyCols[idx], desc: pro.desc})
	}
	newProp.sortKeyLen = len(newProp.props)
	for i, col := range gbyCols {
		if !isSortKey[i] {
			newProp.props = append(newProp.props, &columnProp{col: col})
		}
	}
	childInfo, err := p.children[0].(LogicalPlan).convert2PhysicalPlan(newProp)
	if err != nil {
		return nil, errors.Trace(err)
	}
	info = addPlanToResponse(agg, childInfo)
	info.cost += info.count * cpuFactor
	info.count = info.count * aggFactor
	return info, nil
}

// convert2PhysicalPlanFinalHash converts the logical aggregation to the final hash aggregation *physicalPlanInfo.
func (p *LogicalAggregation) convert2PhysicalPlanFinalHash(x physicalDistSQLPlan, childInfo *physicalPlanInfo) *physicalPlanInfo {
	agg := PhysicalAggregation{
		AggType:      FinalAgg,
		AggFuncs:     p.AggFuncs,
		GroupByItems: p.GroupByItems,
	}.init(p.allocator, p.ctx)
	agg.SetSchema(p.schema)
	agg.HasGby = len(p.GroupByItems) > 0
	schema := x.addAggregation(p.ctx, agg)
	if schema.Len() == 0 {
		return nil
	}
	x.(PhysicalPlan).SetSchema(schema)
	info := addPlanToResponse(agg, childInfo)
	info.count = info.count * aggFactor
	// if we build the final aggregation, it must be the best plan.
	info.cost = 0
	return info
}

// convert2PhysicalPlanCompleteHash converts the logical aggregation to the complete hash aggregation *physicalPlanInfo.
func (p *LogicalAggregation) convert2PhysicalPlanCompleteHash(childInfo *physicalPlanInfo) *physicalPlanInfo {
	agg := PhysicalAggregation{
		AggType:      CompleteAgg,
		AggFuncs:     p.AggFuncs,
		GroupByItems: p.GroupByItems,
	}.init(p.allocator, p.ctx)
	agg.HasGby = len(p.GroupByItems) > 0
	agg.SetSchema(p.schema)
	info := addPlanToResponse(agg, childInfo)
	info.cost += info.count * memoryFactor
	info.count = info.count * aggFactor
	return info
}

// convert2PhysicalPlanHash converts the logical aggregation to the physical hash aggregation.
func (p *LogicalAggregation) convert2PhysicalPlanHash() (*physicalPlanInfo, error) {
	childInfo, err := p.children[0].(LogicalPlan).convert2PhysicalPlan(&requiredProperty{})
	if err != nil {
		return nil, errors.Trace(err)
	}
	distinct := false
	for _, fun := range p.AggFuncs {
		if fun.IsDistinct() {
			distinct = true
			break
		}
	}
	if !distinct {
		if x, ok := childInfo.p.(physicalDistSQLPlan); ok {
			info := p.convert2PhysicalPlanFinalHash(x, childInfo)
			if info != nil {
				return info, nil
			}
		}
	}
	return p.convert2PhysicalPlanCompleteHash(childInfo), nil
}

// convert2PhysicalPlan implements the LogicalPlan convert2PhysicalPlan interface.
func (p *LogicalAggregation) convert2PhysicalPlan(prop *requiredProperty) (*physicalPlanInfo, error) {
	planInfo, err := p.getPlanInfo(prop)
	if err != nil {
		return nil, errors.Trace(err)
	}
	if planInfo != nil {
		return planInfo, nil
	}
	limit := prop.limit
	if len(prop.props) == 0 {
		planInfo, err = p.convert2PhysicalPlanHash()
		if err != nil {
			return nil, errors.Trace(err)
		}
	}
	streamInfo, err := p.convert2PhysicalPlanStream(removeLimit(prop))
	if planInfo == nil || streamInfo.cost < planInfo.cost {
		planInfo = streamInfo
	}
	planInfo = enforceProperty(limitProperty(limit), planInfo)
	err = p.storePlanInfo(prop, planInfo)
	return planInfo, errors.Trace(err)
}

// convert2PhysicalPlan implements the LogicalPlan convert2PhysicalPlan interface.
func (p *Union) convert2PhysicalPlan(prop *requiredProperty) (*physicalPlanInfo, error) {
	info, err := p.getPlanInfo(prop)
	if err != nil {
		return nil, errors.Trace(err)
	}
	if info != nil {
		return info, nil
	}
	limit := prop.limit
	childInfos := make([]*physicalPlanInfo, 0, len(p.children))
	for _, child := range p.Children() {
		newProp := &requiredProperty{}
		if limit != nil {
			newProp = convertLimitOffsetToCount(prop)
			newProp.props = make([]*columnProp, 0, len(prop.props))
			for _, c := range prop.props {
				idx := p.Schema().ColumnIndex(c.col)
				newProp.props = append(newProp.props, &columnProp{col: child.Schema().Columns[idx], desc: c.desc})
			}
		}
		childInfo, err := child.(LogicalPlan).convert2PhysicalPlan(newProp)
		if err != nil {
			return nil, errors.Trace(err)
		}
		childInfos = append(childInfos, childInfo)
	}
	info = p.matchProperty(prop, childInfos...)
	info = enforceProperty(prop, info)
	p.storePlanInfo(prop, info)
	return info, nil
}

// makeScanController will try to build a selection that controls the below scan's filter condition,
// and return a physicalPlanInfo. If the onlyCheck is true, it will only check whether this selection
// can become a scan controller without building the physical plan.
func (p *Selection) makeScanController() *physicalPlanInfo {
	var (
		child       PhysicalPlan
		corColConds []expression.Expression
	)
	ds := p.children[0].(*DataSource)
	indices, _ := availableIndices(ds.indexHints, ds.tableInfo)
	for _, expr := range p.Conditions {
		if !expr.IsCorrelated() {
			continue
		}
		cond := expression.PushDownNot(expr, false, nil)
		corCols := extractCorColumns(cond)
		for _, col := range corCols {
			*col.Data = expression.One.Value
		}
		newCond, _ := expression.SubstituteCorCol2Constant(cond)
		corColConds = append(corColConds, newCond)
	}
	if p.controllerStatus == controlTableScan {
		ts := PhysicalTableScan{
			Table:               ds.tableInfo,
			Columns:             ds.Columns,
			TableAsName:         ds.TableAsName,
			DBName:              ds.DBName,
			physicalTableSource: physicalTableSource{client: ds.ctx.GetClient()},
		}.init(p.allocator, p.ctx)
		ts.SetSchema(ds.schema)
		if ds.ctx.Txn() != nil {
			ts.readOnly = p.ctx.Txn().IsReadOnly()
		} else {
			ts.readOnly = true
		}
		child = ts
	} else if p.controllerStatus == controlIndexScan {
		var (
			chosenPlan     *PhysicalIndexScan
			bestEqualCount int
		)
		for _, idx := range indices {
			condsBackUp := make([]expression.Expression, 0, len(corColConds))
			for _, cond := range corColConds {
				condsBackUp = append(condsBackUp, cond.Clone())
			}
			_, _, accessEqualCount, _ := ranger.DetachIndexScanConditions(condsBackUp, idx)
			if chosenPlan == nil || bestEqualCount < accessEqualCount {
				is := PhysicalIndexScan{
					Table:               ds.tableInfo,
					Index:               idx,
					Columns:             ds.Columns,
					TableAsName:         ds.TableAsName,
					OutOfOrder:          true,
					DBName:              ds.DBName,
					physicalTableSource: physicalTableSource{client: ds.ctx.GetClient()},
				}.init(p.allocator, p.ctx)
				is.SetSchema(ds.schema)
				if is.ctx.Txn() != nil {
					is.readOnly = p.ctx.Txn().IsReadOnly()
				} else {
					is.readOnly = true
				}
				is.DoubleRead = !isCoveringIndex(is.Columns, is.Index.Columns, is.Table.PKIsHandle)
				chosenPlan, bestEqualCount = is, accessEqualCount
			}
		}
		child = chosenPlan
	}
	newSel := p.Copy().(*Selection)
	newSel.ScanController = true
	newSel.SetChildren(child)
	info := &physicalPlanInfo{
		p:     newSel,
		count: float64(ds.statisticTable.Count),
	}
	info.cost = info.count * selectionFactor
	return info
}

// convert2PhysicalPlan implements the LogicalPlan convert2PhysicalPlan interface.
func (p *Selection) convert2PhysicalPlan(prop *requiredProperty) (*physicalPlanInfo, error) {
	info, err := p.getPlanInfo(prop)
	if err != nil {
		return nil, errors.Trace(err)
	}
	if info != nil {
		return info, nil
	}
	if p.controllerStatus != notController {
		info = p.makeScanController()
		info = enforceProperty(prop, info)
		p.storePlanInfo(prop, info)
		return info, nil
	}
	// Firstly, we try to push order.
	info, err = p.convert2PhysicalPlanPushOrder(prop)
	if err != nil {
		return nil, errors.Trace(err)
	}
	if len(prop.props) > 0 {
		// Secondly, we push nothing and enforce this property.
		infoEnforce, err := p.convert2PhysicalPlanEnforce(prop)
		if err != nil {
			return nil, errors.Trace(err)
		}
		if infoEnforce.cost < info.cost {
			info = infoEnforce
		}
	}
	info = p.matchProperty(prop, info)
	p.storePlanInfo(prop, info)
	return info, nil
}

func (p *Selection) appendSelToInfo(info *physicalPlanInfo) *physicalPlanInfo {
	np := p.Copy().(*Selection)
	np.SetChildren(info.p)
	return &physicalPlanInfo{
		p:        np,
		cost:     info.cost,
		count:    info.count * selectionFactor,
		reliable: info.reliable,
	}
}

func (p *Selection) convert2PhysicalPlanPushOrder(prop *requiredProperty) (*physicalPlanInfo, error) {
	child := p.children[0].(LogicalPlan)
	limit := prop.limit
	info, err := child.convert2PhysicalPlan(removeLimit(prop))
	if err != nil {
		return nil, errors.Trace(err)
	}
	if limit != nil && info.p != nil {
		if np, ok := info.p.(physicalDistSQLPlan); ok {
			np.addLimit(limit)
			scanCount := info.count
			info.count = float64(limit.Count)
			info.cost = np.calculateCost(info.count, scanCount)
			if limit.Offset > 0 {
				info = enforceProperty(&requiredProperty{limit: limit}, info)
			}
		} else {
			info = enforceProperty(&requiredProperty{limit: limit}, p.appendSelToInfo(info))
		}
	} else if ds, ok := p.children[0].(*DataSource); !ok {
		// TODO: It's tooooooo tricky here, we will remove all these logic after implementing DAG push down.
		info = p.appendSelToInfo(info)
	} else {
		client := p.ctx.GetClient()
		memDB := infoschema.IsMemoryDB(ds.DBName.L)
		isDistReq := !memDB && client != nil && client.IsRequestTypeSupported(kv.ReqTypeSelect, 0)
		if !isDistReq {
			info = p.appendSelToInfo(info)
		}
	}
	return info, nil
}

// convert2PhysicalPlanEnforce converts a selection to *physicalPlanInfo which does not push the
// required property to the children, but enforce the property instead.
func (p *Selection) convert2PhysicalPlanEnforce(prop *requiredProperty) (*physicalPlanInfo, error) {
	child := p.children[0].(LogicalPlan)
	info, err := child.convert2PhysicalPlan(&requiredProperty{})
	if err != nil {
		return nil, errors.Trace(err)
	}
	if prop.limit != nil && len(prop.props) > 0 {
		if t, ok := info.p.(physicalDistSQLPlan); ok {
			t.addTopN(p.ctx, prop)
		} else if _, ok := info.p.(*Selection); !ok {
			info = p.appendSelToInfo(info)
		}
		info = enforceProperty(prop, info)
	} else if len(prop.props) != 0 {
		info = &physicalPlanInfo{cost: math.MaxFloat64}
	}
	return info, nil
}

// convert2PhysicalPlan implements the LogicalPlan convert2PhysicalPlan interface.
func (p *Projection) convert2PhysicalPlan(prop *requiredProperty) (*physicalPlanInfo, error) {
	info, err := p.getPlanInfo(prop)
	if err != nil {
		return nil, errors.Trace(err)
	}
	if info != nil {
		return info, nil
	}
	newProp := &requiredProperty{
		props:      make([]*columnProp, 0, len(prop.props)),
		sortKeyLen: prop.sortKeyLen,
		limit:      prop.limit}
	childSchema := p.children[0].Schema()
	usedCols := make([]bool, childSchema.Len())
	canPassSort := true
loop:
	for _, c := range prop.props {
		idx := p.schema.ColumnIndex(c.col)
		switch v := p.Exprs[idx].(type) {
		case *expression.Column:
			childIdx := childSchema.ColumnIndex(v)
			if !usedCols[childIdx] {
				usedCols[childIdx] = true
				newProp.props = append(newProp.props, &columnProp{col: v, desc: c.desc})
			}
		case *expression.ScalarFunction:
			newProp = nil
			canPassSort = false
			break loop
		default:
			newProp.sortKeyLen--
		}
	}
	if !canPassSort {
		return &physicalPlanInfo{cost: math.MaxFloat64}, nil
	}
	info, err = p.children[0].(LogicalPlan).convert2PhysicalPlan(newProp)
	if err != nil {
		return nil, errors.Trace(err)
	}
	info = addPlanToResponse(p, info)
	p.storePlanInfo(prop, info)
	return info, nil
}

func matchProp(ctx context.Context, target, new *requiredProperty) bool {
	if target.sortKeyLen > len(new.props) {
		return false
	}
	for i := 0; i < target.sortKeyLen; i++ {
		if !target.props[i].equal(new.props[i], ctx) {
			return false
		}
	}
	for i := target.sortKeyLen; i < len(target.props); i++ {
		isMatch := false
		for _, pro := range new.props {
			if pro.col.Equal(target.props[i].col, ctx) {
				isMatch = true
				break
			}
		}
		if !isMatch {
			return false
		}
	}
	return true
}

// convert2PhysicalPlan implements the LogicalPlan convert2PhysicalPlan interface.
func (p *Sort) convert2PhysicalPlan(prop *requiredProperty) (*physicalPlanInfo, error) {
	info, err := p.getPlanInfo(prop)
	if err != nil {
		return nil, errors.Trace(err)
	}
	if info != nil {
		return info, nil
	}
	if len(p.ByItems) == 0 {
		return p.children[0].(LogicalPlan).convert2PhysicalPlan(prop)
	}
	selfProp := &requiredProperty{
		props: make([]*columnProp, 0, len(p.ByItems)),
	}
	for _, by := range p.ByItems {
		if col, ok := by.Expr.(*expression.Column); ok {
			selfProp.props = append(selfProp.props, &columnProp{col: col, desc: by.Desc})
		} else {
			selfProp.props = nil
			break
		}
	}
	selfProp.sortKeyLen = len(selfProp.props)
	if len(selfProp.props) != 0 && len(prop.props) == 0 && prop.limit != nil {
		selfProp.limit = prop.limit
	}
	sortedPlanInfo, err := p.children[0].(LogicalPlan).convert2PhysicalPlan(selfProp)
	if err != nil {
		return nil, errors.Trace(err)
	}
	unSortedPlanInfo, err := p.children[0].(LogicalPlan).convert2PhysicalPlan(&requiredProperty{})
	if err != nil {
		return nil, errors.Trace(err)
	}
	sortCost := sortCost(unSortedPlanInfo.count)
	if len(selfProp.props) == 0 {
		np := p.Copy().(*Sort)
		np.ExecLimit = prop.limit
		sortedPlanInfo = addPlanToResponse(np, sortedPlanInfo)
	} else if sortCost+unSortedPlanInfo.cost < sortedPlanInfo.cost {
		sortedPlanInfo.cost = sortCost + unSortedPlanInfo.cost
		np := p.Copy().(*Sort)
		np.ExecLimit = selfProp.limit
		sortedPlanInfo = addPlanToResponse(np, unSortedPlanInfo)
	}
	if !matchProp(p.ctx, prop, selfProp) {
		sortedPlanInfo.cost = math.MaxFloat64
	}
	p.storePlanInfo(prop, sortedPlanInfo)
	return sortedPlanInfo, nil
}

// convert2PhysicalPlan implements the LogicalPlan convert2PhysicalPlan interface.
func (p *LogicalApply) convert2PhysicalPlan(prop *requiredProperty) (*physicalPlanInfo, error) {
	info, err := p.getPlanInfo(prop)
	if err != nil {
		return info, errors.Trace(err)
	}
	if info != nil {
		return info, nil
	}
	if p.JoinType == InnerJoin || p.JoinType == LeftOuterJoin {
		info, err = p.LogicalJoin.convert2PhysicalPlanLeft(&requiredProperty{}, p.JoinType == InnerJoin)
	} else {
		info, err = p.LogicalJoin.convert2PhysicalPlanSemi(&requiredProperty{})
	}
	if err != nil {
		return info, errors.Trace(err)
	}
	switch info.p.(type) {
	case *PhysicalHashJoin, *PhysicalHashSemiJoin:
		ap := PhysicalApply{
			PhysicalJoin: info.p,
			OuterSchema:  p.corCols,
		}.init(p.allocator, p.ctx)
		ap.SetChildren(info.p.Children()...)
		ap.SetSchema(info.p.Schema())
		info.p = ap
	default:
		info.cost = math.MaxFloat64
		info.p = nil
	}
	info = enforceProperty(prop, info)
	p.storePlanInfo(prop, info)
	return info, nil
}

// addCachePlan will add a Cache plan above the plan whose father's IsCorrelated() is true but its own IsCorrelated() is false.
func addCachePlan(p PhysicalPlan, allocator *idAllocator) []*expression.CorrelatedColumn {
	if len(p.Children()) == 0 {
		return nil
	}
	selfCorCols := p.extractCorrelatedCols()
	newChildren := make([]Plan, 0, len(p.Children()))
	for _, child := range p.Children() {
		childCorCols := addCachePlan(child.(PhysicalPlan), allocator)
		// If p is a Selection and controls the access condition of below scan plan, there shouldn't have a cache plan.
		if sel, ok := p.(*Selection); len(selfCorCols) > 0 && len(childCorCols) == 0 && (!ok || !sel.ScanController) {
			newChild := Cache{}.init(p.Allocator(), p.context())
			newChild.SetSchema(child.Schema())

			addChild(newChild, child)
			newChild.SetParents(p)

			newChildren = append(newChildren, newChild)
		} else {
			newChildren = append(newChildren, child)
		}
	}
	p.SetChildren(newChildren...)
	return selfCorCols
}<|MERGE_RESOLUTION|>--- conflicted
+++ resolved
@@ -48,14 +48,6 @@
 func (p *DataSource) convert2TableScan(prop *requiredProperty) (*physicalPlanInfo, error) {
 	client := p.ctx.GetClient()
 	ts := PhysicalTableScan{
-<<<<<<< HEAD
-		Table:               p.tableInfo,
-		Columns:             p.Columns,
-		TableAsName:         p.TableAsName,
-		DBName:              p.DBName,
-		physicalTableSource: physicalTableSource{client: client},
-		GenValues:           p.GenValues,
-=======
 		Table:       p.tableInfo,
 		Columns:     p.Columns,
 		TableAsName: p.TableAsName,
@@ -65,7 +57,7 @@
 			NeedColHandle:   p.NeedColHandle,
 			unionScanSchema: p.unionScanSchema,
 		},
->>>>>>> 6e0ff812
+		GenValues: p.GenValues,
 	}.init(p.allocator, p.ctx)
 	ts.SetSchema(p.schema)
 	if p.ctx.Txn() != nil {
@@ -125,16 +117,6 @@
 func (p *DataSource) convert2IndexScan(prop *requiredProperty, index *model.IndexInfo) (*physicalPlanInfo, error) {
 	client := p.ctx.GetClient()
 	is := PhysicalIndexScan{
-<<<<<<< HEAD
-		Index:               index,
-		Table:               p.tableInfo,
-		Columns:             p.Columns,
-		TableAsName:         p.TableAsName,
-		OutOfOrder:          true,
-		DBName:              p.DBName,
-		physicalTableSource: physicalTableSource{client: client},
-		GenValues:           p.GenValues,
-=======
 		Index:       index,
 		Table:       p.tableInfo,
 		Columns:     p.Columns,
@@ -146,7 +128,7 @@
 			NeedColHandle:   p.NeedColHandle,
 			unionScanSchema: p.unionScanSchema,
 		},
->>>>>>> 6e0ff812
+		GenValues: p.GenValues,
 	}.init(p.allocator, p.ctx)
 	is.SetSchema(p.schema)
 	if p.ctx.Txn() != nil {
