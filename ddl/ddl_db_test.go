// Copyright 2015 PingCAP, Inc.
//
// Licensed under the Apache License, Version 2.0 (the "License");
// you may not use this file except in compliance with the License.
// You may obtain a copy of the License at
//
//     http://www.apache.org/licenses/LICENSE-2.0
//
// Unless required by applicable law or agreed to in writing, software
// distributed under the License is distributed on an "AS IS" BASIS,
// See the License for the specific language governing permissions and
// limitations under the License.

package ddl_test

import (
	"fmt"
	"io"
	"math/rand"
	"strconv"
	"strings"
	"time"

	"github.com/juju/errors"
	. "github.com/pingcap/check"
	"github.com/pingcap/tidb"
	"github.com/pingcap/tidb/context"
	"github.com/pingcap/tidb/ddl"
	"github.com/pingcap/tidb/domain"
	"github.com/pingcap/tidb/infoschema"
	"github.com/pingcap/tidb/kv"
	"github.com/pingcap/tidb/meta"
	"github.com/pingcap/tidb/model"
	"github.com/pingcap/tidb/mysql"
	tmysql "github.com/pingcap/tidb/mysql"
	"github.com/pingcap/tidb/sessionctx"
	"github.com/pingcap/tidb/store/localstore"
	"github.com/pingcap/tidb/table"
	"github.com/pingcap/tidb/table/tables"
	"github.com/pingcap/tidb/tablecodec"
	"github.com/pingcap/tidb/terror"
	"github.com/pingcap/tidb/util/dashbase"
	"github.com/pingcap/tidb/util/testkit"
	"github.com/pingcap/tidb/util/testleak"
	"github.com/pingcap/tidb/util/types"
)

var _ = Suite(&testDBSuite{})

const defaultBatchSize = 1024

type testDBSuite struct {
	store      kv.Storage
	dom        *domain.Domain
	schemaName string
	tk         *testkit.TestKit
	s          tidb.Session
	lease      time.Duration
}

func (s *testDBSuite) SetUpSuite(c *C) {
	var err error

	s.lease = 200 * time.Millisecond
	tidb.SetSchemaLease(s.lease)
	s.schemaName = "test_db"
	s.store, err = tidb.NewStore(tidb.EngineGoLevelDBMemory)
	c.Assert(err, IsNil)
	localstore.MockRemoteStore = true

	s.dom, err = tidb.BootstrapSession(s.store)
	c.Assert(err, IsNil)

	s.s, err = tidb.CreateSession(s.store)
	c.Assert(err, IsNil)

	_, err = s.s.Execute("create database test_db")
	c.Assert(err, IsNil)
	_, err = s.s.Execute("use " + s.schemaName)
	c.Assert(err, IsNil)
	_, err = s.s.Execute("create table t1 (c1 int, c2 int, c3 int, primary key(c1))")
	c.Assert(err, IsNil)
	_, err = s.s.Execute("create table t2 (c1 int, c2 int, c3 int)")
	c.Assert(err, IsNil)
}

func (s *testDBSuite) TearDownSuite(c *C) {
	localstore.MockRemoteStore = false
	s.s.Execute("drop database if exists test_db")
	s.s.Close()
	s.dom.Close()
	s.store.Close()
}

func (s *testDBSuite) testErrorCode(c *C, sql string, errCode int) {
	_, err := s.tk.Exec(sql)
	c.Assert(err, NotNil)
	originErr := errors.Cause(err)
	tErr, ok := originErr.(*terror.Error)
	c.Assert(ok, IsTrue, Commentf("err: %T", originErr))
	c.Assert(tErr.ToSQLError().Code, DeepEquals, uint16(errCode), Commentf("MySQL code:%v", tErr.ToSQLError()))
}

func (s *testDBSuite) TestMySQLErrorCode(c *C) {
	defer testleak.AfterTest(c)
	s.tk = testkit.NewTestKit(c, s.store)
	s.tk.MustExec("use " + s.schemaName)

	// create database
	sql := "create database aaaaaaaaaaaaaaaaaaaaaaaaaaaaaaaaaaaaaaaaaaaaaaaaaaaaaaaaaaaaaaaaa"
	s.testErrorCode(c, sql, tmysql.ErrTooLongIdent)
	sql = "create database test"
	s.testErrorCode(c, sql, tmysql.ErrDBCreateExists)
	// drop database
	sql = "drop database db_not_exist"
	s.testErrorCode(c, sql, tmysql.ErrDBDropExists)
	// crate table
	s.tk.MustExec("create table test_error_code_succ (c1 int, c2 int, c3 int, primary key(c3))")
	sql = "create table test_error_code_succ (c1 int, c2 int, c3 int)"
	s.testErrorCode(c, sql, tmysql.ErrTableExists)
	sql = "create table test_error_code1 (c1 int, c2 int, c2 int)"
	s.testErrorCode(c, sql, tmysql.ErrDupFieldName)
	sql = "create table test_error_code1 (c1 int, aaaaaaaaaaaaaaaaaaaaaaaaaaaaaaaaaaaaaaaaaaaaaaaaaaaaaaaaaaaaaaaaa int)"
	s.testErrorCode(c, sql, tmysql.ErrTooLongIdent)
	sql = "create table aaaaaaaaaaaaaaaaaaaaaaaaaaaaaaaaaaaaaaaaaaaaaaaaaaaaaaaaaaaaaaaaa(a int)"
	s.testErrorCode(c, sql, tmysql.ErrTooLongIdent)
	sql = "create table test_error_code1 (c1 int, c2 int, key aa (c1, c2), key aa (c1))"
	s.testErrorCode(c, sql, tmysql.ErrDupKeyName)
	sql = "create table test_error_code1 (c1 int, c2 int, c3 int, key(c_not_exist))"
	s.testErrorCode(c, sql, tmysql.ErrKeyColumnDoesNotExits)
	sql = "create table test_error_code1 (c1 int, c2 int, c3 int, primary key(c_not_exist))"
	s.testErrorCode(c, sql, tmysql.ErrKeyColumnDoesNotExits)
	sql = "create table test_error_code1 (c1 int not null default '')"
	s.testErrorCode(c, sql, tmysql.ErrInvalidDefault)
	sql = "CREATE TABLE `t` (`a` double DEFAULT 1.0 DEFAULT 2.0 DEFAULT now());"
	s.testErrorCode(c, sql, tmysql.ErrInvalidDefault)
	sql = "CREATE TABLE `t` (`a` double DEFAULT now());"
	s.testErrorCode(c, sql, tmysql.ErrInvalidDefault)

	// add column
	sql = "alter table test_error_code_succ add column c1 int"
	s.testErrorCode(c, sql, tmysql.ErrDupFieldName)
	sql = "alter table test_error_code_succ add column aaaaaaaaaaaaaaaaaaaaaaaaaaaaaaaaaaaaaaaaaaaaaaaaaaaaaaaaaaaaaaaaa int"
	s.testErrorCode(c, sql, tmysql.ErrTooLongIdent)
	// drop column
	sql = "alter table test_error_code_succ drop c_not_exist"
	s.testErrorCode(c, sql, tmysql.ErrCantDropFieldOrKey)
	// add index
	sql = "alter table test_error_code_succ add index idx (c_not_exist)"
	s.testErrorCode(c, sql, tmysql.ErrKeyColumnDoesNotExits)
	s.tk.Exec("alter table test_error_code_succ add index idx (c1)")
	sql = "alter table test_error_code_succ add index idx (c1)"
	s.testErrorCode(c, sql, tmysql.ErrDupKeyName)
	// drop index
	sql = "alter table test_error_code_succ drop index idx_not_exist"
	s.testErrorCode(c, sql, tmysql.ErrCantDropFieldOrKey)
	sql = "alter table test_error_code_succ drop column c3"
	s.testErrorCode(c, sql, int(tmysql.ErrUnknown))
	// modify column
	sql = "alter table test_error_code_succ modify testx.test_error_code_succ.c1 bigint"
	s.testErrorCode(c, sql, tmysql.ErrWrongDBName)
	sql = "alter table test_error_code_succ modify t.c1 bigint"
	s.testErrorCode(c, sql, tmysql.ErrWrongTableName)
}

func (s *testDBSuite) TestAddIndexAfterAddColumn(c *C) {
	defer testleak.AfterTest(c)()
	s.tk = testkit.NewTestKit(c, s.store)
	s.tk.MustExec("use " + s.schemaName)

	s.tk.MustExec("create table test_add_index_after_add_col(a int, b int not null default '0')")
	s.tk.MustExec("insert into test_add_index_after_add_col values(1, 2),(2,2)")
	s.tk.MustExec("alter table test_add_index_after_add_col add column c int not null default '0'")
	sql := "alter table test_add_index_after_add_col add unique index cc(c) "
	s.testErrorCode(c, sql, tmysql.ErrDupEntry)
}

func (s *testDBSuite) TestAddIndexWithPK(c *C) {
	defer testleak.AfterTest(c)()
	s.tk = testkit.NewTestKit(c, s.store)
	s.tk.MustExec("use " + s.schemaName)

	s.tk.MustExec("create table test_add_index_with_pk(a int not null, b int not null default '0', primary key(a))")
	s.tk.MustExec("insert into test_add_index_with_pk values(1, 2)")
	s.tk.MustExec("alter table test_add_index_with_pk add index idx (a)")
	s.tk.MustQuery("select a from test_add_index_with_pk").Check(testkit.Rows("1"))
	s.tk.MustExec("insert into test_add_index_with_pk values(2, 2)")
	s.tk.MustExec("alter table test_add_index_with_pk add index idx1 (a, b)")
	s.tk.MustQuery("select * from test_add_index_with_pk").Check(testkit.Rows("1 2", "2 2"))
	s.tk.MustExec("create table test_add_index_with_pk1(a int not null, b int not null default '0', c int, d int, primary key(c))")
	s.tk.MustExec("insert into test_add_index_with_pk1 values(1, 1, 1, 1)")
	s.tk.MustExec("alter table test_add_index_with_pk1 add index idx (c)")
	s.tk.MustExec("insert into test_add_index_with_pk1 values(2, 2, 2, 2)")
	s.tk.MustQuery("select * from test_add_index_with_pk1").Check(testkit.Rows("1 1 1 1", "2 2 2 2"))
	s.tk.MustExec("create table test_add_index_with_pk2(a int not null, b int not null default '0', c int unsigned, d int, primary key(c))")
	s.tk.MustExec("insert into test_add_index_with_pk2 values(1, 1, 1, 1)")
	s.tk.MustExec("alter table test_add_index_with_pk2 add index idx (c)")
	s.tk.MustExec("insert into test_add_index_with_pk2 values(2, 2, 2, 2)")
	s.tk.MustQuery("select * from test_add_index_with_pk2").Check(testkit.Rows("1 1 1 1", "2 2 2 2"))
}

func (s *testDBSuite) TestIndex(c *C) {
	defer testleak.AfterTest(c)()
	s.tk = testkit.NewTestKit(c, s.store)
	s.tk.MustExec("use " + s.schemaName)
	s.testAddIndex(c)
	s.testAddAnonymousIndex(c)
	s.testDropIndex(c)
	s.testAddUniqueIndexRollback(c)
	s.testAddIndexWithDupCols(c)
}

func (s *testDBSuite) testGetTable(c *C, name string) table.Table {
	ctx := s.s.(context.Context)
	domain := sessionctx.GetDomain(ctx)
	// Make sure the table schema is the new schema.
	err := domain.Reload()
	c.Assert(err, IsNil)
	tbl, err := domain.InfoSchema().TableByName(model.NewCIStr(s.schemaName), model.NewCIStr(name))
	c.Assert(err, IsNil)
	return tbl
}

func backgroundExec(s kv.Storage, sql string, done chan error) {
	se, err := tidb.CreateSession(s)
	if err != nil {
		done <- errors.Trace(err)
		return
	}
	defer se.Close()
	_, err = se.Execute("use test_db")
	if err != nil {
		done <- errors.Trace(err)
		return
	}
	_, err = se.Execute(sql)
	done <- errors.Trace(err)
}

func (s *testDBSuite) testAddUniqueIndexRollback(c *C) {
	// t1 (c1 int, c2 int, c3 int, primary key(c1))
	s.mustExec(c, "delete from t1")
	// defaultBatchSize is equal to ddl.defaultBatchSize
	base := defaultBatchSize * 2
	count := base
	// add some rows
	for i := 0; i < count; i++ {
		s.mustExec(c, "insert into t1 values (?, ?, ?)", i, i, i)
	}
	// add some duplicate rows
	for i := count - 10; i < count; i++ {
		s.mustExec(c, "insert into t1 values (?, ?, ?)", i+10, i, i)
	}

	done := make(chan error, 1)
	go backgroundExec(s.store, "create unique index c3_index on t1 (c3)", done)

	times := 0
	ticker := time.NewTicker(s.lease / 2)
	defer ticker.Stop()
LOOP:
	for {
		select {
		case err := <-done:
			c.Assert(err, NotNil)
			c.Assert(err.Error(), Equals, "[kv:1062]Duplicate for key c3_index", Commentf("err:%v", err))
			break LOOP
		case <-ticker.C:
			if times >= 10 {
				break
			}
			step := 10
			// delete some rows, and add some data
			for i := count; i < count+step; i++ {
				n := rand.Intn(count)
				s.mustExec(c, "delete from t1 where c1 = ?", n)
				s.mustExec(c, "insert into t1 values (?, ?, ?)", i+10, i, i)
			}
			count += step
			times++
		}
	}

	t := s.testGetTable(c, "t1")
	for _, tidx := range t.Indices() {
		c.Assert(strings.EqualFold(tidx.Meta().Name.L, "c3_index"), IsFalse)
	}

	// delete duplicate rows, then add index
	for i := base - 10; i < base; i++ {
		s.mustExec(c, "delete from t1 where c1 = ?", i+10)
	}
	sessionExec(c, s.store, "create index c3_index on t1 (c3)")
}

func (s *testDBSuite) testAddAnonymousIndex(c *C) {
	s.tk = testkit.NewTestKit(c, s.store)
	s.tk.MustExec("use " + s.schemaName)
	s.mustExec(c, "create table t_anonymous_index (c1 int, c2 int, C3 int)")
	s.mustExec(c, "alter table t_anonymous_index add index (c1, c2)")
	// for dropping empty index
	_, err := s.tk.Exec("alter table t_anonymous_index drop index")
	c.Assert(err, NotNil)
	// The index name is c1 when adding index (c1, c2).
	s.mustExec(c, "alter table t_anonymous_index drop index c1")
	t := s.testGetTable(c, "t_anonymous_index")
	c.Assert(t.Indices(), HasLen, 0)
	// for adding some indices that the first column name is c1
	s.mustExec(c, "alter table t_anonymous_index add index (c1)")
	_, err = s.tk.Exec("alter table t_anonymous_index add index c1 (c2)")
	c.Assert(err, NotNil)
	t = s.testGetTable(c, "t_anonymous_index")
	c.Assert(t.Indices(), HasLen, 1)
	idx := t.Indices()[0].Meta().Name.L
	c.Assert(idx, Equals, "c1")
	// The MySQL will be a warning.
	s.mustExec(c, "alter table t_anonymous_index add index c1_3 (c1)")
	s.mustExec(c, "alter table t_anonymous_index add index (c1, c2, C3)")
	// The MySQL will be a warning.
	s.mustExec(c, "alter table t_anonymous_index add index (c1)")
	t = s.testGetTable(c, "t_anonymous_index")
	c.Assert(t.Indices(), HasLen, 4)
	s.mustExec(c, "alter table t_anonymous_index drop index c1")
	s.mustExec(c, "alter table t_anonymous_index drop index c1_2")
	s.mustExec(c, "alter table t_anonymous_index drop index c1_3")
	s.mustExec(c, "alter table t_anonymous_index drop index c1_4")
	// for case insensitive
	s.mustExec(c, "alter table t_anonymous_index add index (C3)")
	s.mustExec(c, "alter table t_anonymous_index drop index c3")
	s.mustExec(c, "alter table t_anonymous_index add index c3 (C3)")
	s.mustExec(c, "alter table t_anonymous_index drop index C3")
	// for anonymous index with column name `primary`
	s.mustExec(c, "create table t_primary (`primary` int, key (`primary`))")
	t = s.testGetTable(c, "t_primary")
	c.Assert(t.Indices()[0].Meta().Name.String(), Equals, "primary_2")
	s.mustExec(c, "create table t_primary_2 (`primary` int, key primary_2 (`primary`), key (`primary`))")
	t = s.testGetTable(c, "t_primary_2")
	c.Assert(t.Indices()[0].Meta().Name.String(), Equals, "primary_2")
	c.Assert(t.Indices()[1].Meta().Name.String(), Equals, "primary_3")
	s.mustExec(c, "create table t_primary_3 (`primary_2` int, key(`primary_2`), `primary` int, key(`primary`));")
	t = s.testGetTable(c, "t_primary_3")
	c.Assert(t.Indices()[0].Meta().Name.String(), Equals, "primary_2")
	c.Assert(t.Indices()[1].Meta().Name.String(), Equals, "primary_3")
}

func (s *testDBSuite) testAlterLock(c *C) {
	s.tk = testkit.NewTestKit(c, s.store)
	s.tk.MustExec("use " + s.schemaName)
	s.mustExec(c, "create table t_index_lock (c1 int, c2 int, C3 int)")
	s.mustExec(c, "alter table t_indx_lock add index (c1, c2), lock=none")
}

func (s *testDBSuite) testAddIndex(c *C) {
	done := make(chan error, 1)
	num := defaultBatchSize + 10
	// first add some rows
	for i := 0; i < num; i++ {
		s.mustExec(c, "insert into t1 values (?, ?, ?)", i, i, i)
	}

	sessionExecInGoroutine(c, s.store, "create index c3_index on t1 (c3)", done)

	deletedKeys := make(map[int]struct{})

	ticker := time.NewTicker(s.lease / 2)
	defer ticker.Stop()
LOOP:
	for {
		select {
		case err := <-done:
			if err == nil {
				break LOOP
			}
			c.Assert(err, IsNil, Commentf("err:%v", errors.ErrorStack(err)))
		case <-ticker.C:
			// When the server performance is particularly poor,
			// the adding index operation can not be completed.
			// So here is a limit to the number of rows inserted.
			if num > defaultBatchSize*10 {
				break
			}
			step := 10
			// delete some rows, and add some data
			for i := num; i < num+step; i++ {
				n := rand.Intn(num)
				deletedKeys[n] = struct{}{}
				s.mustExec(c, "delete from t1 where c1 = ?", n)
				s.mustExec(c, "insert into t1 values (?, ?, ?)", i, i, i)
			}
			num += step
		}
	}

	// get exists keys
	keys := make([]int, 0, num)
	for i := 0; i < num; i++ {
		if _, ok := deletedKeys[i]; ok {
			continue
		}
		keys = append(keys, i)
	}

	// test index key
	expectedRows := make([][]interface{}, 0, len(keys))
	for _, key := range keys {
		expectedRows = append(expectedRows, []interface{}{key})
	}
	rows := s.mustQuery(c, "select c1 from t1 where c3 >= 0")
	matchRows(c, rows, expectedRows)

	// test index range
	for i := 0; i < 100; i++ {
		index := rand.Intn(len(keys) - 3)
		rows := s.mustQuery(c, "select c1 from t1 where c3 >= ? limit 3", keys[index])
		matchRows(c, rows, [][]interface{}{{keys[index]}, {keys[index+1]}, {keys[index+2]}})
	}

	// TODO: Support explain in future.
	// rows := s.mustQuery(c, "explain select c1 from t1 where c3 >= 100")

	// ay := dumpRows(c, rows)
	// c.Assert(strings.Contains(fmt.Sprintf("%v", ay), "c3_index"), IsTrue)

	// get all row handles
	ctx := s.s.(context.Context)
	c.Assert(ctx.NewTxn(), IsNil)
	t := s.testGetTable(c, "t1")
	handles := make(map[int64]struct{})
	err := t.IterRecords(ctx, t.FirstKey(), t.Cols(),
		func(h int64, data []types.Datum, cols []*table.Column) (bool, error) {
			handles[h] = struct{}{}
			return true, nil
		})
	c.Assert(err, IsNil)

	// check in index
	var nidx table.Index
	for _, tidx := range t.Indices() {
		if tidx.Meta().Name.L == "c3_index" {
			nidx = tidx
			break
		}
	}
	// Make sure there is index with name c3_index.
	c.Assert(nidx, NotNil)
	c.Assert(nidx.Meta().ID, Greater, int64(0))
	ctx.Txn().Rollback()

	c.Assert(ctx.NewTxn(), IsNil)
	defer ctx.Txn().Rollback()

	it, err := nidx.SeekFirst(ctx.Txn())
	c.Assert(err, IsNil)
	defer it.Close()

	for {
		_, h, err := it.Next()
		if terror.ErrorEqual(err, io.EOF) {
			break
		}

		c.Assert(err, IsNil)
		_, ok := handles[h]
		c.Assert(ok, IsTrue)
		delete(handles, h)
	}

	c.Assert(handles, HasLen, 0)
}

func (s *testDBSuite) testDropIndex(c *C) {
	done := make(chan error, 1)
	s.mustExec(c, "delete from t1")

	num := 100
	//  add some rows
	for i := 0; i < num; i++ {
		s.mustExec(c, "insert into t1 values (?, ?, ?)", i, i, i)
	}
	t := s.testGetTable(c, "t1")
	var c3idx table.Index
	for _, tidx := range t.Indices() {
		if tidx.Meta().Name.L == "c3_index" {
			c3idx = tidx
			break
		}
	}
	c.Assert(c3idx, NotNil)

	sessionExecInGoroutine(c, s.store, "drop index c3_index on t1", done)

	ticker := time.NewTicker(s.lease / 2)
	defer ticker.Stop()
LOOP:
	for {
		select {
		case err := <-done:
			if err == nil {
				break LOOP
			}
			c.Assert(err, IsNil, Commentf("err:%v", errors.ErrorStack(err)))
		case <-ticker.C:
			step := 10
			// delete some rows, and add some data
			for i := num; i < num+step; i++ {
				n := rand.Intn(num)
				s.mustExec(c, "update t1 set c2 = 1 where c1 = ?", n)
				s.mustExec(c, "insert into t1 values (?, ?, ?)", i, i, i)
			}
			num += step
		}
	}

	rows := s.mustQuery(c, "explain select c1 from t1 where c3 >= 0")
	c.Assert(strings.Contains(fmt.Sprintf("%v", rows), "c3_index"), IsFalse)

	// check in index, must no index in kv
	ctx := s.s.(context.Context)

	// Make sure there is no index with name c3_index.
	t = s.testGetTable(c, "t1")
	var nidx table.Index
	for _, tidx := range t.Indices() {
		if tidx.Meta().Name.L == "c3_index" {
			nidx = tidx
			break
		}
	}
	c.Assert(nidx, IsNil)

	idx := tables.NewIndex(t.Meta(), c3idx.Meta())
	f := func() map[int64]struct{} {
		handles := make(map[int64]struct{})

		c.Assert(ctx.NewTxn(), IsNil)
		defer ctx.Txn().Rollback()

		it, err := idx.SeekFirst(ctx.Txn())
		c.Assert(err, IsNil)
		defer it.Close()

		for {
			_, h, err := it.Next()
			if terror.ErrorEqual(err, io.EOF) {
				break
			}

			c.Assert(err, IsNil)
			handles[h] = struct{}{}
		}
		return handles
	}

	var handles map[int64]struct{}
	for i := 0; i < 30; i++ {
		handles = f()
		if len(handles) != 0 {
			time.Sleep(time.Millisecond * 100)
		} else {
			break
		}
	}
	c.Assert(handles, HasLen, 0)
}

func (s *testDBSuite) testAddIndexWithDupCols(c *C) {
	s.tk = testkit.NewTestKit(c, s.store)
	s.tk.MustExec("use " + s.schemaName)
	err1 := infoschema.ErrColumnExists.GenByArgs("b")
	err2 := infoschema.ErrColumnExists.GenByArgs("B")

	s.tk.MustExec("create table t (a int, b int)")
	_, err := s.tk.Exec("create index c on t(b, a, b)")
	c.Check(err1.Equal(err), Equals, true)

	_, err = s.tk.Exec("create index c on t(b, a, B)")
	c.Check(err2.Equal(err), Equals, true)

	_, err = s.tk.Exec("alter table t add index c (b, a, b)")
	c.Check(err1.Equal(err), Equals, true)

	_, err = s.tk.Exec("alter table t add index c (b, a, B)")
	c.Check(err2.Equal(err), Equals, true)
}

func (s *testDBSuite) showColumns(c *C, tableName string) [][]interface{} {
	return s.mustQuery(c, fmt.Sprintf("show columns from %s", tableName))
}

func (s *testDBSuite) TestIssue2293(c *C) {
	defer testleak.AfterTest(c)()
	s.tk = testkit.NewTestKit(c, s.store)
	s.tk.MustExec("use " + s.schemaName)
	s.tk.MustExec("create table t_issue_2293 (a int)")
	sql := "alter table t_issue_2293 add b int not null default 'a'"
	s.testErrorCode(c, sql, tmysql.ErrInvalidDefault)
	s.tk.MustExec("insert into t_issue_2293 value(1)")
	s.tk.MustQuery("select * from t_issue_2293").Check(testkit.Rows("1"))
}

func (s *testDBSuite) TestCreateIndexType(c *C) {
	defer testleak.AfterTest(c)()
	s.tk = testkit.NewTestKit(c, s.store)
	s.tk.MustExec("use " + s.schemaName)
	sql := `CREATE TABLE test_index (
		price int(5) DEFAULT '0' NOT NULL,
		area varchar(40) DEFAULT '' NOT NULL,
		type varchar(40) DEFAULT '' NOT NULL,
		transityes set('a','b'),
		shopsyes enum('Y','N') DEFAULT 'Y' NOT NULL,
		schoolsyes enum('Y','N') DEFAULT 'Y' NOT NULL,
		petsyes enum('Y','N') DEFAULT 'Y' NOT NULL,
		KEY price (price,area,type,transityes,shopsyes,schoolsyes,petsyes));`
	s.tk.MustExec(sql)
}

func (s *testDBSuite) TestIssue3833(c *C) {
	defer testleak.AfterTest(c)()
	s.tk = testkit.NewTestKit(c, s.store)
	s.tk.MustExec("use " + s.schemaName)
	s.tk.MustExec("create table issue3833 (b char(0))")
	s.testErrorCode(c, "create index idx on issue3833 (b)", tmysql.ErrWrongKeyColumn)
	s.testErrorCode(c, "alter table issue3833 add index idx (b)", tmysql.ErrWrongKeyColumn)
	s.testErrorCode(c, "create table issue3833_2 (b char(0), index (b))", tmysql.ErrWrongKeyColumn)
}

func (s *testDBSuite) TestColumn(c *C) {
	defer testleak.AfterTest(c)()
	s.tk = testkit.NewTestKit(c, s.store)
	s.tk.MustExec("use " + s.schemaName)
	s.testAddColumn(c)
	s.testDropColumn(c)
}

func sessionExec(c *C, s kv.Storage, sql string) {
	se, err := tidb.CreateSession(s)
	c.Assert(err, IsNil)
	_, err = se.Execute("use test_db")
	c.Assert(err, IsNil)
	rs, err := se.Execute(sql)
	c.Assert(err, IsNil, Commentf("err:%v", errors.ErrorStack(err)))
	c.Assert(rs, IsNil)
	se.Close()
}

func sessionExecInGoroutine(c *C, s kv.Storage, sql string, done chan error) {
	go func() {
		se, err := tidb.CreateSession(s)
		if err != nil {
			done <- errors.Trace(err)
			return
		}
		defer se.Close()
		_, err = se.Execute("use test_db")
		if err != nil {
			done <- errors.Trace(err)
			return
		}
		rs, err := se.Execute(sql)
		if err != nil {
			done <- errors.Trace(err)
			return
		}
		if rs != nil {
			done <- errors.Errorf("RecordSet should be empty.")
			return
		}
		done <- nil
	}()
}

func (s *testDBSuite) testAddColumn(c *C) {
	done := make(chan error, 1)

	num := defaultBatchSize + 10
	// add some rows
	for i := 0; i < num; i++ {
		s.mustExec(c, "insert into t2 values (?, ?, ?)", i, i, i)
	}

	sessionExecInGoroutine(c, s.store, "alter table t2 add column c4 int default -1", done)

	ticker := time.NewTicker(s.lease / 2)
	defer ticker.Stop()
	step := 10
LOOP:
	for {
		select {
		case err := <-done:
			if err == nil {
				break LOOP
			}
			c.Assert(err, IsNil, Commentf("err:%v", errors.ErrorStack(err)))
		case <-ticker.C:
			// delete some rows, and add some data
			for i := num; i < num+step; i++ {
				n := rand.Intn(num)
				s.tk.MustExec("begin")
				s.tk.MustExec("delete from t2 where c1 = ?", n)
				s.tk.MustExec("commit")

				// Make sure that statement of insert and show use the same infoSchema.
				s.tk.MustExec("begin")
				_, err := s.tk.Exec("insert into t2 values (?, ?, ?)", i, i, i)
				if err != nil {
					// if err is failed, the column number must be 4 now.
					values := s.showColumns(c, "t2")
					c.Assert(values, HasLen, 4, Commentf("err:%v", errors.ErrorStack(err)))
				}
				s.tk.MustExec("commit")
			}
			num += step
		}
	}

	// add data, here c4 must exist
	for i := num; i < num+step; i++ {
		s.tk.MustExec("insert into t2 values (?, ?, ?, ?)", i, i, i, i)
	}

	rows := s.mustQuery(c, "select count(c4) from t2")
	c.Assert(rows, HasLen, 1)
	c.Assert(rows[0], HasLen, 1)
	count, err := strconv.ParseInt(rows[0][0].(string), 10, 64)
	c.Assert(err, IsNil)
	c.Assert(count, Greater, int64(0))

	rows = s.mustQuery(c, "select count(c4) from t2 where c4 = -1")
	matchRows(c, rows, [][]interface{}{{count - int64(step)}})

	for i := num; i < num+step; i++ {
		rows = s.mustQuery(c, "select c4 from t2 where c4 = ?", i)
		matchRows(c, rows, [][]interface{}{{i}})
	}

	ctx := s.s.(context.Context)
	t := s.testGetTable(c, "t2")
	i := 0
	j := 0
	ctx.NewTxn()
	defer ctx.Txn().Rollback()
	err = t.IterRecords(ctx, t.FirstKey(), t.Cols(),
		func(h int64, data []types.Datum, cols []*table.Column) (bool, error) {
			i++
			// c4 must be -1 or > 0
			v, err1 := data[3].ToInt64(ctx.GetSessionVars().StmtCtx)
			c.Assert(err1, IsNil)
			if v == -1 {
				j++
			} else {
				c.Assert(v, Greater, int64(0))
			}
			return true, nil
		})
	c.Assert(err, IsNil)
	c.Assert(i, Equals, int(count))
	c.Assert(i, LessEqual, num+step)
	c.Assert(j, Equals, int(count)-step)

	// for modifying columns after adding columns
	s.tk.MustExec("alter table t2 modify c4 int default 11")
	for i := num + step; i < num+step+10; i++ {
		s.mustExec(c, "insert into t2 values (?, ?, ?, ?)", i, i, i, i)
	}
	rows = s.mustQuery(c, "select count(c4) from t2 where c4 = -1")
	matchRows(c, rows, [][]interface{}{{count - int64(step)}})
}

func (s *testDBSuite) testDropColumn(c *C) {
	done := make(chan error, 1)
	s.mustExec(c, "delete from t2")

	num := 100
	// add some rows
	for i := 0; i < num; i++ {
		s.mustExec(c, "insert into t2 values (?, ?, ?, ?)", i, i, i, i)
	}

	// get c4 column id
	sessionExecInGoroutine(c, s.store, "alter table t2 drop column c4", done)

	ticker := time.NewTicker(s.lease / 2)
	defer ticker.Stop()
	step := 10
LOOP:
	for {
		select {
		case err := <-done:
			if err == nil {
				break LOOP
			}
			c.Assert(err, IsNil, Commentf("err:%v", errors.ErrorStack(err)))
		case <-ticker.C:
			// delete some rows, and add some data
			for i := num; i < num+step; i++ {
				// Make sure that statement of insert and show use the same infoSchema.
				s.tk.MustExec("begin")
				_, err := s.tk.Exec("insert into t2 values (?, ?, ?)", i, i, i)
				if err != nil {
					// If executing is failed, the column number must be 4 now.
					values := s.showColumns(c, "t2")
					c.Assert(values, HasLen, 4, Commentf("err:%v", errors.ErrorStack(err)))
				}
				s.tk.MustExec("commit")
			}
			num += step
		}
	}

	// add data, here c4 must not exist
	for i := num; i < num+step; i++ {
		s.mustExec(c, "insert into t2 values (?, ?, ?)", i, i, i)
	}

	rows := s.mustQuery(c, "select count(*) from t2")
	c.Assert(rows, HasLen, 1)
	c.Assert(rows[0], HasLen, 1)
	count, err := strconv.ParseInt(rows[0][0].(string), 10, 64)
	c.Assert(err, IsNil)
	c.Assert(count, Greater, int64(0))
}

func (s *testDBSuite) TestPrimaryKey(c *C) {
	defer testleak.AfterTest(c)()
	s.tk = testkit.NewTestKit(c, s.store)
	s.tk.MustExec("use " + s.schemaName)

	s.mustExec(c, "create table primary_key_test (a int, b varchar(10))")
	_, err := s.tk.Exec("alter table primary_key_test add primary key(a)")
	c.Assert(ddl.ErrUnsupportedModifyPrimaryKey.Equal(err), IsTrue)
	_, err = s.tk.Exec("alter table primary_key_test drop primary key")
	c.Assert(ddl.ErrUnsupportedModifyPrimaryKey.Equal(err), IsTrue)
}

func (s *testDBSuite) TestChangeColumn(c *C) {
	defer testleak.AfterTest(c)()
	s.tk = testkit.NewTestKit(c, s.store)
	s.tk.MustExec("use " + s.schemaName)

	s.mustExec(c, "create table t3 (a int default '0', b varchar(10), d int not null default '0')")
	s.mustExec(c, "insert into t3 set b = 'a'")
	s.tk.MustQuery("select a from t3").Check(testkit.Rows("0"))
	s.mustExec(c, "alter table t3 change a aa bigint")
	s.mustExec(c, "insert into t3 set b = 'b'")
	s.tk.MustQuery("select aa from t3").Check(testkit.Rows("0", "<nil>"))
	// for no default flag
	s.mustExec(c, "alter table t3 change d dd bigint not null")
	ctx := s.tk.Se.(context.Context)
	is := sessionctx.GetDomain(ctx).InfoSchema()
	tbl, err := is.TableByName(model.NewCIStr("test_db"), model.NewCIStr("t3"))
	c.Assert(err, IsNil)
	tblInfo := tbl.Meta()
	colD := tblInfo.Columns[2]
	hasNoDefault := tmysql.HasNoDefaultValueFlag(colD.Flag)
	c.Assert(hasNoDefault, IsTrue)
	// for the following definitions: 'not null', 'null', 'default value' and 'comment'
	s.mustExec(c, "alter table t3 change b b varchar(20) null default 'c' comment 'my comment'")
	is = sessionctx.GetDomain(ctx).InfoSchema()
	tbl, err = is.TableByName(model.NewCIStr("test_db"), model.NewCIStr("t3"))
	c.Assert(err, IsNil)
	tblInfo = tbl.Meta()
	colB := tblInfo.Columns[1]
	c.Assert(colB.Comment, Equals, "my comment")
	hasNotNull := tmysql.HasNotNullFlag(colB.Flag)
	c.Assert(hasNotNull, IsFalse)
	s.mustExec(c, "insert into t3 set aa = 3, dd = 5")
	s.tk.MustQuery("select b from t3").Check(testkit.Rows("a", "b", "c"))
	// for timestamp
	s.mustExec(c, "alter table t3 add column c timestamp not null")
	s.mustExec(c, "alter table t3 change c c timestamp null default '2017-02-11' comment 'col c comment' on update current_timestamp")
	is = sessionctx.GetDomain(ctx).InfoSchema()
	tbl, err = is.TableByName(model.NewCIStr("test_db"), model.NewCIStr("t3"))
	c.Assert(err, IsNil)
	tblInfo = tbl.Meta()
	colC := tblInfo.Columns[3]
	c.Assert(colC.Comment, Equals, "col c comment")
	hasNotNull = tmysql.HasNotNullFlag(colC.Flag)
	c.Assert(hasNotNull, IsFalse)
	// for enum
	s.mustExec(c, "alter table t3 add column en enum('a', 'b', 'c') not null default 'a'")

	// for failing tests
	sql := "alter table t3 change aa a bigint default ''"
	s.testErrorCode(c, sql, tmysql.ErrInvalidDefault)
	sql = "alter table t3 change a testx.t3.aa bigint"
	s.testErrorCode(c, sql, tmysql.ErrWrongDBName)
	sql = "alter table t3 change t.a aa bigint"
	s.testErrorCode(c, sql, tmysql.ErrWrongTableName)
	sql = "alter table t3 change aa a bigint not null"
	s.testErrorCode(c, sql, tmysql.ErrUnknown)
	sql = "alter table t3 modify en enum('a', 'z', 'b', 'c') not null default 'a'"
	s.testErrorCode(c, sql, tmysql.ErrUnknown)
}

func (s *testDBSuite) TestAlterColumn(c *C) {
	defer testleak.AfterTest(c)()
	s.tk = testkit.NewTestKit(c, s.store)
	s.tk.MustExec("use " + s.schemaName)

	s.mustExec(c, "create table test_alter_column (a int default 111, b varchar(8), c varchar(8) not null, d timestamp on update current_timestamp)")
	s.mustExec(c, "insert into test_alter_column set b = 'a', c = 'aa'")
	s.tk.MustQuery("select a from test_alter_column").Check(testkit.Rows("111"))
	ctx := s.tk.Se.(context.Context)
	is := sessionctx.GetDomain(ctx).InfoSchema()
	tbl, err := is.TableByName(model.NewCIStr("test_db"), model.NewCIStr("test_alter_column"))
	c.Assert(err, IsNil)
	tblInfo := tbl.Meta()
	colA := tblInfo.Columns[0]
	hasNoDefault := tmysql.HasNoDefaultValueFlag(colA.Flag)
	c.Assert(hasNoDefault, IsFalse)
	s.mustExec(c, "alter table test_alter_column alter column a set default 222")
	s.mustExec(c, "insert into test_alter_column set b = 'b', c = 'bb'")
	s.tk.MustQuery("select a from test_alter_column").Check(testkit.Rows("111", "222"))
	is = sessionctx.GetDomain(ctx).InfoSchema()
	tbl, err = is.TableByName(model.NewCIStr("test_db"), model.NewCIStr("test_alter_column"))
	c.Assert(err, IsNil)
	tblInfo = tbl.Meta()
	colA = tblInfo.Columns[0]
	hasNoDefault = tmysql.HasNoDefaultValueFlag(colA.Flag)
	c.Assert(hasNoDefault, IsFalse)
	s.mustExec(c, "alter table test_alter_column alter column b set default null")
	s.mustExec(c, "insert into test_alter_column set c = 'cc'")
	s.tk.MustQuery("select b from test_alter_column").Check(testkit.Rows("a", "b", "<nil>"))
	is = sessionctx.GetDomain(ctx).InfoSchema()
	tbl, err = is.TableByName(model.NewCIStr("test_db"), model.NewCIStr("test_alter_column"))
	c.Assert(err, IsNil)
	tblInfo = tbl.Meta()
	colC := tblInfo.Columns[2]
	hasNoDefault = tmysql.HasNoDefaultValueFlag(colC.Flag)
	c.Assert(hasNoDefault, IsTrue)
	s.mustExec(c, "alter table test_alter_column alter column c set default 'xx'")
	s.mustExec(c, "insert into test_alter_column set a = 123")
	s.tk.MustQuery("select c from test_alter_column").Check(testkit.Rows("aa", "bb", "cc", "xx"))
	is = sessionctx.GetDomain(ctx).InfoSchema()
	tbl, err = is.TableByName(model.NewCIStr("test_db"), model.NewCIStr("test_alter_column"))
	c.Assert(err, IsNil)
	tblInfo = tbl.Meta()
	colC = tblInfo.Columns[2]
	hasNoDefault = tmysql.HasNoDefaultValueFlag(colC.Flag)
	c.Assert(hasNoDefault, IsFalse)
	// TODO: After fix issue 2606.
	// s.mustExec(c, "alter table test_alter_column alter column d set default null")
	s.mustExec(c, "alter table test_alter_column alter column a drop default")
	s.mustExec(c, "insert into test_alter_column set b = 'd', c = 'dd'")
	s.tk.MustQuery("select a from test_alter_column").Check(testkit.Rows("111", "222", "222", "123", "<nil>"))

	// for failing tests
	sql := "alter table db_not_exist.test_alter_column alter column b set default 'c'"
	s.testErrorCode(c, sql, tmysql.ErrNoSuchTable)
	sql = "alter table test_not_exist alter column b set default 'c'"
	s.testErrorCode(c, sql, tmysql.ErrNoSuchTable)
	sql = "alter table test_alter_column alter column col_not_exist set default 'c'"
	s.testErrorCode(c, sql, tmysql.ErrBadField)
	sql = "alter table test_alter_column alter column c set default null"
	s.testErrorCode(c, sql, tmysql.ErrInvalidDefault)

	// The followings tests whether adding constraints via change / modify column
	// is forbidden as expected.
	s.mustExec(c, "drop table if exists mc")
	s.mustExec(c, "create table mc(a int key, b int, c int)")
	_, err = s.tk.Exec("alter table mc modify column a int key") // Adds a new primary key
	c.Assert(err, NotNil)
	_, err = s.tk.Exec("alter table mc modify column c int unique") // Adds a new unique key
	c.Assert(err, NotNil)
	result := s.tk.MustQuery("show create table mc")
	createSQL := result.Rows()[0][1]
	expected := "CREATE TABLE `mc` (\n  `a` int(11) NOT NULL,\n  `b` int(11) DEFAULT NULL,\n  `c` int(11) DEFAULT NULL,\n  PRIMARY KEY (`a`)\n) ENGINE=InnoDB DEFAULT CHARSET=utf8 COLLATE=utf8_bin"
	c.Assert(createSQL, Equals, expected)

	// Change / modify column should preserve index options.
	s.mustExec(c, "drop table if exists mc")
	s.mustExec(c, "create table mc(a int key, b int, c int unique)")
	s.mustExec(c, "alter table mc modify column a bigint") // NOT NULL & PRIMARY KEY should be preserved
	s.mustExec(c, "alter table mc modify column b bigint")
	s.mustExec(c, "alter table mc modify column c bigint") // Unique should be preserved
	result = s.tk.MustQuery("show create table mc")
	createSQL = result.Rows()[0][1]
	expected = "CREATE TABLE `mc` (\n  `a` bigint(20) NOT NULL,\n  `b` bigint(20) DEFAULT NULL,\n  `c` bigint(20) DEFAULT NULL,\n  PRIMARY KEY (`a`),\n  UNIQUE KEY `c` (`c`)\n) ENGINE=InnoDB DEFAULT CHARSET=utf8 COLLATE=utf8_bin"
	c.Assert(createSQL, Equals, expected)

	// Dropping or keeping auto_increment is allowed, however adding is not allowed.
	s.mustExec(c, "drop table if exists mc")
	s.mustExec(c, "create table mc(a int key auto_increment, b int)")
	s.mustExec(c, "alter table mc modify column a bigint auto_increment") // Keeps auto_increment
	result = s.tk.MustQuery("show create table mc")
	createSQL = result.Rows()[0][1]
	expected = "CREATE TABLE `mc` (\n  `a` bigint(20) NOT NULL AUTO_INCREMENT,\n  `b` int(11) DEFAULT NULL,\n  PRIMARY KEY (`a`)\n) ENGINE=InnoDB DEFAULT CHARSET=utf8 COLLATE=utf8_bin"
	s.mustExec(c, "alter table mc modify column a bigint") // Drops auto_increment
	result = s.tk.MustQuery("show create table mc")
	createSQL = result.Rows()[0][1]
	expected = "CREATE TABLE `mc` (\n  `a` bigint(20) NOT NULL,\n  `b` int(11) DEFAULT NULL,\n  PRIMARY KEY (`a`)\n) ENGINE=InnoDB DEFAULT CHARSET=utf8 COLLATE=utf8_bin"
	c.Assert(createSQL, Equals, expected)
	_, err = s.tk.Exec("alter table mc modify column a bigint auto_increment") // Adds auto_increment should throw error
	c.Assert(err, NotNil)
}

func (s *testDBSuite) mustExec(c *C, query string, args ...interface{}) {
	s.tk.MustExec(query, args...)
}

func (s *testDBSuite) mustQuery(c *C, query string, args ...interface{}) [][]interface{} {
	r := s.tk.MustQuery(query, args...)
	return r.Rows()
}

func matchRows(c *C, rows [][]interface{}, expected [][]interface{}) {
	c.Assert(len(rows), Equals, len(expected), Commentf("got %v, expected %v", rows, expected))
	for i := range rows {
		match(c, rows[i], expected[i]...)
	}
}

func match(c *C, row []interface{}, expected ...interface{}) {
	c.Assert(len(row), Equals, len(expected))
	for i := range row {
		got := fmt.Sprintf("%v", row[i])
		need := fmt.Sprintf("%v", expected[i])
		c.Assert(got, Equals, need)
	}
}

func (s *testDBSuite) TestUpdateMultipleTable(c *C) {
	defer testleak.AfterTest(c)
	store, err := tidb.NewStore("memory://update_multiple_table")
	c.Assert(err, IsNil)
	_, err = tidb.BootstrapSession(store)
	c.Assert(err, IsNil)
	tk := testkit.NewTestKit(c, store)
	tk.MustExec("use test")
	tk.MustExec("create table t1 (c1 int, c2 int)")
	tk.MustExec("insert t1 values (1, 1), (2, 2)")
	tk.MustExec("create table t2 (c1 int, c2 int)")
	tk.MustExec("insert t2 values (1, 3), (2, 5)")
	ctx := tk.Se.(context.Context)
	domain := sessionctx.GetDomain(ctx)
	is := domain.InfoSchema()
	db, ok := is.SchemaByName(model.NewCIStr("test"))
	c.Assert(ok, IsTrue)
	t1Tbl, err := is.TableByName(model.NewCIStr("test"), model.NewCIStr("t1"))
	c.Assert(err, IsNil)
	t1Info := t1Tbl.Meta()

	// Add a new column in write only state.
	newColumn := &model.ColumnInfo{
		ID:                 100,
		Name:               model.NewCIStr("c3"),
		Offset:             2,
		DefaultValue:       9,
		OriginDefaultValue: 9,
		FieldType:          *types.NewFieldType(tmysql.TypeLonglong),
		State:              model.StateWriteOnly,
	}
	t1Info.Columns = append(t1Info.Columns, newColumn)

	kv.RunInNewTxn(store, false, func(txn kv.Transaction) error {
		m := meta.NewMeta(txn)
		_, err = m.GenSchemaVersion()
		c.Assert(err, IsNil)
		c.Assert(m.UpdateTable(db.ID, t1Info), IsNil)
		return nil
	})
	err = domain.Reload()
	c.Assert(err, IsNil)

	tk.MustExec("update t1, t2 set t1.c1 = 8, t2.c2 = 10 where t1.c2 = t2.c1")
	tk.MustQuery("select * from t1").Check(testkit.Rows("8 1", "8 2"))
	tk.MustQuery("select * from t2").Check(testkit.Rows("1 10", "2 10"))

	newColumn.State = model.StatePublic

	kv.RunInNewTxn(store, false, func(txn kv.Transaction) error {
		m := meta.NewMeta(txn)
		_, err = m.GenSchemaVersion()
		c.Assert(err, IsNil)
		c.Assert(m.UpdateTable(db.ID, t1Info), IsNil)
		return nil
	})
	err = domain.Reload()
	c.Assert(err, IsNil)

	tk.MustQuery("select * from t1").Check(testkit.Rows("8 1 9", "8 2 9"))
}

func (s *testDBSuite) TestCreateTableTooLarge(c *C) {
	defer testleak.AfterTest(c)
	s.tk = testkit.NewTestKit(c, s.store)
	s.tk.MustExec("use test")

	sql := "create table t_too_large ("
	cnt := 3000
	for i := 1; i <= cnt; i++ {
		sql += fmt.Sprintf("a%d double, b%d double, c%d double, d%d double", i, i, i, i)
		if i != cnt {
			sql += ","
		}
	}
	sql += ");"
	s.testErrorCode(c, sql, tmysql.ErrTooManyFields)

	originLimit := ddl.TableColumnCountLimit
	ddl.TableColumnCountLimit = cnt * 4
	_, err := s.tk.Exec(sql)
	c.Assert(kv.ErrEntryTooLarge.Equal(err), IsTrue, Commentf("err:%v", err))
	ddl.TableColumnCountLimit = originLimit
}

func (s *testDBSuite) TestCreateTableWithLike(c *C) {
	defer testleak.AfterTest(c)
	store, err := tidb.NewStore("memory://create_table_like")
	c.Assert(err, IsNil)
	s.tk = testkit.NewTestKit(c, store)
	_, err = tidb.BootstrapSession(store)
	c.Assert(err, IsNil)

	// for the same database
	s.tk.MustExec("use test")
	s.tk.MustExec("create table tt(id int primary key)")
	s.tk.MustExec("create table t (c1 int not null auto_increment, c2 int, constraint cc foreign key (c2) references tt(id), primary key(c1)) auto_increment = 10")
	s.tk.MustExec("insert into t set c2=1")
	s.tk.MustExec("create table t1 like test.t")
	s.tk.MustExec("insert into t1 set c2=11")
	s.tk.MustQuery("select * from t").Check(testkit.Rows("10 1"))
	s.tk.MustQuery("select * from t1").Check(testkit.Rows("1 11"))
	ctx := s.tk.Se.(context.Context)
	is := sessionctx.GetDomain(ctx).InfoSchema()
	tbl, err := is.TableByName(model.NewCIStr("test"), model.NewCIStr("t1"))
	c.Assert(err, IsNil)
	tblInfo := tbl.Meta()
	c.Assert(tblInfo.ForeignKeys, IsNil)
	c.Assert(tblInfo.PKIsHandle, Equals, true)
	col := tblInfo.Columns[0]
	hasNotNull := tmysql.HasNotNullFlag(col.Flag)
	c.Assert(hasNotNull, IsTrue)
	// for different databases
	s.tk.MustExec("create database test1")
	s.tk.MustExec("use test1")
	s.tk.MustExec("create table t1 like test.t")
	s.tk.MustExec("insert into t1 set c2=11")
	s.tk.MustQuery("select * from t1").Check(testkit.Rows("1 11"))
	is = sessionctx.GetDomain(ctx).InfoSchema()
	tbl, err = is.TableByName(model.NewCIStr("test1"), model.NewCIStr("t1"))
	c.Assert(err, IsNil)
	c.Assert(tbl.Meta().ForeignKeys, IsNil)

	// for failure cases
	failSQL := fmt.Sprintf("create table t1 like test_not_exist.t")
	s.testErrorCode(c, failSQL, tmysql.ErrNoSuchTable)
	failSQL = fmt.Sprintf("create table t1 like test.t_not_exist")
	s.testErrorCode(c, failSQL, tmysql.ErrNoSuchTable)
	failSQL = fmt.Sprintf("create table test_not_exis.t1 like test.t")
	s.testErrorCode(c, failSQL, tmysql.ErrBadDB)
	failSQL = fmt.Sprintf("create table t1 like test.t")
	s.testErrorCode(c, failSQL, tmysql.ErrTableExists)
}

func (s *testDBSuite) TestCreateTable(c *C) {
	defer testleak.AfterTest(c)
	store, err := tidb.NewStore("memory://create_table")
	c.Assert(err, IsNil)
	s.tk = testkit.NewTestKit(c, store)
	_, err = tidb.BootstrapSession(store)
	c.Assert(err, IsNil)

	s.tk.MustExec("use test")
	s.tk.MustExec("CREATE TABLE `t` (`a` double DEFAULT 1.0 DEFAULT now() DEFAULT 2.0 );")
	ctx := s.tk.Se.(context.Context)
	is := sessionctx.GetDomain(ctx).InfoSchema()
	tbl, err := is.TableByName(model.NewCIStr("test"), model.NewCIStr("t"))
	cols := tbl.Cols()

	c.Assert(len(cols), Equals, 1)
	col := cols[0]
	c.Assert(col.Name.L, Equals, "a")
	d, ok := col.DefaultValue.(string)
	c.Assert(ok, IsTrue)
	c.Assert(d, Equals, "2.0")
}

func (s *testDBSuite) TestTruncateTable(c *C) {
	defer testleak.AfterTest(c)
	store, err := tidb.NewStore("memory://truncate_table")
	c.Assert(err, IsNil)
	_, err = tidb.BootstrapSession(store)
	c.Assert(err, IsNil)
	tk := testkit.NewTestKit(c, store)
	tk.MustExec("use test")
	tk.MustExec("create table t (c1 int, c2 int)")
	tk.MustExec("insert t values (1, 1), (2, 2)")
	ctx := tk.Se.(context.Context)
	is := sessionctx.GetDomain(ctx).InfoSchema()
	oldTblInfo, err := is.TableByName(model.NewCIStr("test"), model.NewCIStr("t"))
	c.Assert(err, IsNil)
	oldTblID := oldTblInfo.Meta().ID

	tk.MustExec("truncate table t")

	tk.MustExec("insert t values (3, 3), (4, 4)")
	tk.MustQuery("select * from t").Check(testkit.Rows("3 3", "4 4"))

	is = sessionctx.GetDomain(ctx).InfoSchema()
	newTblInfo, err := is.TableByName(model.NewCIStr("test"), model.NewCIStr("t"))
	c.Assert(err, IsNil)
	c.Assert(newTblInfo.Meta().ID, Greater, oldTblID)

	// Verify that the old table data has been deleted by background worker.
	tablePrefix := tablecodec.EncodeTablePrefix(oldTblID)
	hasOldTableData := true
	for i := 0; i < 30; i++ {
		err = kv.RunInNewTxn(store, false, func(txn kv.Transaction) error {
			it, err1 := txn.Seek(tablePrefix)
			if err1 != nil {
				return err1
			}
			if !it.Valid() {
				hasOldTableData = false
			} else {
				hasOldTableData = it.Key().HasPrefix(tablePrefix)
			}
			it.Close()
			return nil
		})
		c.Assert(err, IsNil)
		if !hasOldTableData {
			break
		}
		time.Sleep(time.Millisecond * 100)
	}
	c.Assert(hasOldTableData, IsFalse)
}

func (s *testDBSuite) TestRenameTable(c *C) {
	s.testRenameTable(c, "rename_table", "rename table %s to %s")
}

func (s *testDBSuite) TestAlterTableRenameTable(c *C) {
	s.testRenameTable(c, "alter_table_rename_table", "alter table %s rename to %s")
}

func (s *testDBSuite) testRenameTable(c *C, storeStr, sql string) {
	defer testleak.AfterTest(c)
	store, err := tidb.NewStore("memory://" + storeStr)
	c.Assert(err, IsNil)
	_, err = tidb.BootstrapSession(store)
	c.Assert(err, IsNil)
	s.tk = testkit.NewTestKit(c, store)
	s.tk.MustExec("use test")

	// for different databases
	s.tk.MustExec("create table t (c1 int, c2 int)")
	s.tk.MustExec("insert t values (1, 1), (2, 2)")
	ctx := s.tk.Se.(context.Context)
	is := sessionctx.GetDomain(ctx).InfoSchema()
	oldTblInfo, err := is.TableByName(model.NewCIStr("test"), model.NewCIStr("t"))
	c.Assert(err, IsNil)
	oldTblID := oldTblInfo.Meta().ID
	s.tk.MustExec("create database test1")
	s.tk.MustExec("use test1")
	s.tk.MustExec(fmt.Sprintf(sql, "test.t", "test1.t1"))
	is = sessionctx.GetDomain(ctx).InfoSchema()
	newTblInfo, err := is.TableByName(model.NewCIStr("test1"), model.NewCIStr("t1"))
	c.Assert(err, IsNil)
	c.Assert(newTblInfo.Meta().ID, Equals, oldTblID)
	s.tk.MustQuery("select * from t1").Check(testkit.Rows("1 1", "2 2"))
	s.tk.MustExec("use test")
	s.tk.MustQuery("show tables").Check(testkit.Rows())

	// for the same database
	s.tk.MustExec("use test1")
	s.tk.MustExec(fmt.Sprintf(sql, "t1", "t2"))
	is = sessionctx.GetDomain(ctx).InfoSchema()
	newTblInfo, err = is.TableByName(model.NewCIStr("test1"), model.NewCIStr("t2"))
	c.Assert(err, IsNil)
	c.Assert(newTblInfo.Meta().ID, Equals, oldTblID)
	s.tk.MustQuery("select * from t2").Check(testkit.Rows("1 1", "2 2"))
	isExist := is.TableExists(model.NewCIStr("test1"), model.NewCIStr("t1"))
	c.Assert(isExist, IsFalse)
	s.tk.MustQuery("show tables").Check(testkit.Rows("t2"))

	// for failure case
	failSQL := fmt.Sprintf(sql, "test_not_exist.t", "test_not_exist.t")
	s.testErrorCode(c, failSQL, tmysql.ErrFileNotFound)
	failSQL = fmt.Sprintf(sql, "test.t_not_exist", "test_not_exist.t")
	s.testErrorCode(c, failSQL, tmysql.ErrFileNotFound)
	failSQL = fmt.Sprintf(sql, "test1.t2", "test_not_exist.t")
	s.testErrorCode(c, failSQL, tmysql.ErrErrorOnRename)
	failSQL = fmt.Sprintf(sql, "test1.t2", "test1.t2")
	s.testErrorCode(c, failSQL, tmysql.ErrTableExists)
}

func (s *testDBSuite) TestRenameMultiTables(c *C) {
	defer testleak.AfterTest(c)
	store, err := tidb.NewStore("memory://rename_multi_tables")
	c.Assert(err, IsNil)
	_, err = tidb.BootstrapSession(store)
	c.Assert(err, IsNil)
	s.tk = testkit.NewTestKit(c, store)
	s.tk.MustExec("use test")
	s.tk.MustExec("create table t1(id int)")
	s.tk.MustExec("create table t2(id int)")
	// Currently it will fail only.
	sql := fmt.Sprintf("rename table t1 to t3, t2 to t4")
	_, err = s.tk.Exec(sql)
	c.Assert(err, NotNil)
	originErr := errors.Cause(err)
	c.Assert(originErr.Error(), Equals, "can't run multi schema change")
}

func (s *testDBSuite) TestAddNotNullColumn(c *C) {
	defer testleak.AfterTest(c)
	s.tk = testkit.NewTestKit(c, s.store)
	s.tk.MustExec("use test_db")
	// for different databases
	s.tk.MustExec("create table tnn (c1 int primary key auto_increment, c2 int)")
	s.tk.MustExec("insert tnn (c2) values (0)" + strings.Repeat(",(0)", 99))
	done := make(chan error, 1)
	sessionExecInGoroutine(c, s.store, "alter table tnn add column c3 int not null default 3", done)
	updateCnt := 0
out:
	for {
		select {
		case err := <-done:
			c.Assert(err, IsNil)
			break out
		default:
			s.tk.MustExec("update tnn set c2 = c2 + 1 where c1 = 99")
			updateCnt++
		}
	}
	expected := fmt.Sprintf("%d %d", updateCnt, 3)
	s.tk.MustQuery("select c2, c3 from tnn where c1 = 99").Check(testkit.Rows(expected))
}

func (s *testDBSuite) TestIssue2858And2717(c *C) {
	defer testleak.AfterTest(c)()
	s.tk = testkit.NewTestKit(c, s.store)
	s.tk.MustExec("use " + s.schemaName)

	s.tk.MustExec("create table t_issue_2858_bit (a bit(64) default b'0')")
	s.tk.MustExec("insert into t_issue_2858_bit value ()")
	s.tk.MustExec(`insert into t_issue_2858_bit values (100), ('10'), ('\0')`)
	s.tk.MustQuery("select a+0 from t_issue_2858_bit").Check(testkit.Rows("0", "100", "12592", "0"))
	s.tk.MustExec(`alter table t_issue_2858_bit alter column a set default '\0'`)

	s.tk.MustExec("create table t_issue_2858_hex (a int default 0x123)")
	s.tk.MustExec("insert into t_issue_2858_hex value ()")
	s.tk.MustExec("insert into t_issue_2858_hex values (123), (0x321)")
	s.tk.MustQuery("select a from t_issue_2858_hex").Check(testkit.Rows("291", "123", "801"))
	s.tk.MustExec(`alter table t_issue_2858_hex alter column a set default 0x321`)
}

func (s *testDBSuite) TestIssue4432(c *C) {
	defer testleak.AfterTest(c)()
	s.tk = testkit.NewTestKit(c, s.store)
	s.tk.MustExec("use " + s.schemaName)

	s.tk.MustExec("create table tx (col bit(10) default 'a')")
	s.tk.MustExec("insert into tx value ()")
	s.tk.MustQuery("select * from tx").Check(testkit.Rows("\x00a"))
	s.tk.MustExec("drop table tx")

	s.tk.MustExec("create table tx (col bit(10) default 0x61)")
	s.tk.MustExec("insert into tx value ()")
	s.tk.MustQuery("select * from tx").Check(testkit.Rows("\x00a"))
	s.tk.MustExec("drop table tx")

	s.tk.MustExec("create table tx (col bit(10) default 97)")
	s.tk.MustExec("insert into tx value ()")
	s.tk.MustQuery("select * from tx").Check(testkit.Rows("\x00a"))
	s.tk.MustExec("drop table tx")

	s.tk.MustExec("create table tx (col bit(10) default 0b1100001)")
	s.tk.MustExec("insert into tx value ()")
	s.tk.MustQuery("select * from tx").Check(testkit.Rows("\x00a"))
	s.tk.MustExec("drop table tx")
}

func (s *testDBSuite) TestChangeColumnPosition(c *C) {
	defer testleak.AfterTest(c)()
	s.tk = testkit.NewTestKit(c, s.store)
	s.tk.MustExec("use " + s.schemaName)

	s.tk.MustExec("create table position (a int default 1, b int default 2)")
	s.tk.MustExec("insert into position value ()")
	s.tk.MustExec("insert into position values (3,4)")
	s.tk.MustQuery("select * from position").Check(testkit.Rows("1 2", "3 4"))
	s.tk.MustExec("alter table position modify column b int first")
	s.tk.MustQuery("select * from position").Check(testkit.Rows("2 1", "4 3"))
	s.tk.MustExec("insert into position value ()")
	s.tk.MustQuery("select * from position").Check(testkit.Rows("2 1", "4 3", "<nil> 1"))

	s.tk.MustExec("drop table position")
	s.tk.MustExec("create table position (a int, b int, c double, d varchar(5))")
	s.tk.MustExec(`insert into position value (1, 2, 3.14, 'TiDB')`)
	s.tk.MustExec("alter table position modify column d varchar(5) after a")
	s.tk.MustQuery("select * from position").Check(testkit.Rows("1 TiDB 2 3.14"))
	s.tk.MustExec("alter table position modify column a int after c")
	s.tk.MustQuery("select * from position").Check(testkit.Rows("TiDB 2 3.14 1"))
	s.tk.MustExec("alter table position modify column c double first")
	s.tk.MustQuery("select * from position").Check(testkit.Rows("3.14 TiDB 2 1"))
	s.testErrorCode(c, "alter table position modify column b int after b", tmysql.ErrBadField)

	s.tk.MustExec("drop table position")
	s.tk.MustExec("create table position (a int, b int)")
	s.tk.MustExec("alter table position add index t(a, b)")
	s.tk.MustExec("alter table position modify column b int first")
	s.tk.MustExec("insert into position value (3, 5)")
	s.tk.MustQuery("select a from position where a = 3").Check(testkit.Rows())

	s.tk.MustExec("alter table position change column b c int first")
	s.tk.MustQuery("select * from position where c = 3").Check(testkit.Rows("3 5"))
	s.testErrorCode(c, "alter table position change column c b int after c", tmysql.ErrBadField)

	s.tk.MustExec("drop table position")
	s.tk.MustExec("create table position (a int default 2)")
	s.tk.MustExec("alter table position modify column a int default 5 first")
	s.tk.MustExec("insert into position value ()")
	s.tk.MustQuery("select * from position").Check(testkit.Rows("5"))

	s.tk.MustExec("drop table position")
	s.tk.MustExec("create table position (a int, b int)")
	s.tk.MustExec("alter table position add index t(b)")
	s.tk.MustExec("alter table position change column b c int first")
	createSQL := s.tk.MustQuery("show create table position").Rows()[0][1]
	exceptedSQL := []string{
		"CREATE TABLE `position` (",
		"  `c` int(11) DEFAULT NULL,",
		"  `a` int(11) DEFAULT NULL,",
		"  KEY `t` (`c`)",
		") ENGINE=InnoDB DEFAULT CHARSET=utf8 COLLATE=utf8_bin",
	}
	c.Assert(createSQL, Equals, strings.Join(exceptedSQL, "\n"))
}

func (s *testDBSuite) TestGeneratedColumnDDL(c *C) {
	defer func() {
		testleak.AfterTest(c)()
	}()
	s.tk = testkit.NewTestKit(c, s.store)
	s.tk.MustExec("use test")

	// Check create table with virtual generated column.
	s.tk.MustExec(`CREATE TABLE test_gv_ddl(a int, b int as (a+8) virtual)`)

	// Check desc table with virtual generated column.
	result := s.tk.MustQuery(`DESC test_gv_ddl`)
	result.Check(testkit.Rows(`a int(11) YES  <nil> `, `b int(11) YES  <nil> VIRTUAL GENERATED`))

	// Check show create table with virtual generated column.
	result = s.tk.MustQuery(`show create table test_gv_ddl`)
	result.Check(testkit.Rows(
		"test_gv_ddl CREATE TABLE `test_gv_ddl` (\n  `a` int(11) DEFAULT NULL,\n  `b` int(11) GENERATED ALWAYS AS (a+8) VIRTUAL DEFAULT NULL\n) ENGINE=InnoDB DEFAULT CHARSET=utf8 COLLATE=utf8_bin",
	))

	// Check alter table add a stored generated column.
	s.tk.MustExec(`alter table test_gv_ddl add column c int as (b+2) stored`)
	result = s.tk.MustQuery(`DESC test_gv_ddl`)
	result.Check(testkit.Rows(`a int(11) YES  <nil> `, `b int(11) YES  <nil> VIRTUAL GENERATED`, `c int(11) YES  <nil> STORED GENERATED`))

	genExprTests := []struct {
		stmt string
		err  int
	}{
		// drop/rename columns dependent by other column.
		{`alter table test_gv_ddl drop column a`, mysql.ErrDependentByGeneratedColumn},
		{`alter table test_gv_ddl change column a anew int`, mysql.ErrBadField},

		// modify/change stored status of generated columns.
		{`alter table test_gv_ddl modify column b bigint`, mysql.ErrUnsupportedOnGeneratedColumn},
		{`alter table test_gv_ddl change column c cnew bigint as (a+100)`, mysql.ErrUnsupportedOnGeneratedColumn},

		// modify/change generated columns breaking prior.
		{`alter table test_gv_ddl modify column b int as (c+100)`, mysql.ErrGeneratedColumnNonPrior},
		{`alter table test_gv_ddl change column b bnew int as (c+100)`, mysql.ErrGeneratedColumnNonPrior},

		// refer not exist columns in generation expression.
		{`create table test_gv_ddl_bad (a int, b int as (c+8))`, mysql.ErrBadField},

		// refer generated columns non prior.
		{`create table test_gv_ddl_bad (a int, b int as (c+1), c int as (a+1))`, mysql.ErrGeneratedColumnNonPrior},

		// virtual generated columns cannot be primary key.
		{`create table test_gv_ddl_bad (a int, b int, c int as (a+b) primary key)`, mysql.ErrUnsupportedOnGeneratedColumn},
		{`create table test_gv_ddl_bad (a int, b int, c int as (a+b), primary key(c))`, mysql.ErrUnsupportedOnGeneratedColumn},
		{`create table test_gv_ddl_bad (a int, b int, c int as (a+b), primary key(a, c))`, mysql.ErrUnsupportedOnGeneratedColumn},
	}
	for _, tt := range genExprTests {
		s.testErrorCode(c, tt.stmt, tt.err)
	}

	// Check alter table modify/change generated column.
	s.tk.MustExec(`alter table test_gv_ddl modify column c bigint as (b+200) stored`)
	result = s.tk.MustQuery(`DESC test_gv_ddl`)
	result.Check(testkit.Rows(`a int(11) YES  <nil> `, `b int(11) YES  <nil> VIRTUAL GENERATED`, `c bigint(20) YES  <nil> STORED GENERATED`))

	s.tk.MustExec(`alter table test_gv_ddl change column b b bigint as (a+100) virtual`)
	result = s.tk.MustQuery(`DESC test_gv_ddl`)
	result.Check(testkit.Rows(`a int(11) YES  <nil> `, `b bigint(20) YES  <nil> VIRTUAL GENERATED`, `c bigint(20) YES  <nil> STORED GENERATED`))

	s.tk.MustExec(`alter table test_gv_ddl change column c cnew bigint`)
	result = s.tk.MustQuery(`DESC test_gv_ddl`)
<<<<<<< HEAD
	result.Check(testkit.Rows(`a int(11) YES  <nil> `, `b bigint(21) YES  <nil> VIRTUAL GENERATED`, `cnew bigint(21) YES  <nil> `))
}

func (s *testDBSuite) TestDashbaseCreateTable(c *C) {
	s.tk = testkit.NewTestKit(c, s.store)
	s.tk.MustExec("use " + s.schemaName)

	s.mustExec(c, "drop table if exists t")

	// DASHBASE_CONN is required.
	_, err := s.tk.Exec("create table t (a datetime key, b text) engine=dashbase")
	c.Assert(err, NotNil)
	c.Assert(err.Error(), Equals, "Incorrect table definition; DASHBASE_CONN option is required for Dashbase engine tables")

	// Test dashbase_conn is stored.
	s.tk.MustExec("create table t (a datetime key, b text) engine=dashbase dashbase_conn='192.168.0.1:1234;192.168.0.2:4321'")
	ctx := s.tk.Se.(context.Context)
	is := sessionctx.GetDomain(ctx).InfoSchema()
	tbl, err := is.TableByName(model.NewCIStr(s.schemaName), model.NewCIStr("t"))
	c.Assert(err, IsNil)
	tblInfo := tbl.Meta()
	c.Assert(tblInfo.Engine, Equals, "dashbase")
	c.Assert(tblInfo.DashbaseConnection, NotNil)
	c.Assert(tblInfo.DashbaseConnection.FirehoseHostname, Equals, "192.168.0.1")
	c.Assert(tblInfo.DashbaseConnection.FirehosePort, Equals, 1234)
	c.Assert(tblInfo.DashbaseConnection.ProxyHostname, Equals, "192.168.0.2")
	c.Assert(tblInfo.DashbaseConnection.ProxyPort, Equals, 4321)
	c.Assert(tblInfo.DashbaseTableName, Equals, "")
	c.Assert(len(tblInfo.DashbaseColumns), Equals, 2)
	c.Assert(tblInfo.DashbaseColumns[0].Name, Equals, "a")
	c.Assert(tblInfo.DashbaseColumns[0].LowType, Equals, dashbase.TypeTime)
	c.Assert(tblInfo.DashbaseColumns[0].HighType, Equals, mysql.TypeDatetime)
	c.Assert(tblInfo.DashbaseColumns[1].Name, Equals, "b")
	c.Assert(tblInfo.DashbaseColumns[1].LowType, Equals, dashbase.TypeText)
	c.Assert(tblInfo.DashbaseColumns[1].HighType, Equals, mysql.TypeBlob)
	s.mustExec(c, "drop table t")

	// Test dashbase_table_name is stored.
	s.tk.MustExec("create table t (a datetime key, b text) engine=dashbase dashbase_conn='localhost' dashbase_table_name='t2'")
	ctx = s.tk.Se.(context.Context)
	is = sessionctx.GetDomain(ctx).InfoSchema()
	tbl, err = is.TableByName(model.NewCIStr(s.schemaName), model.NewCIStr("t"))
	c.Assert(err, IsNil)
	tblInfo = tbl.Meta()
	c.Assert(tblInfo.DashbaseTableName, Equals, "t2")
	s.mustExec(c, "drop table t")

	// PK is required.
	_, err = s.tk.Exec("create table t (a datetime, b text) engine=dashbase dashbase_conn='localhost'")
	c.Assert(err, NotNil)
	c.Assert(err.Error(), Equals, "Incorrect table definition; Dashbase table should have a primary key")

	// Allow PK via constraints.
	s.tk.MustExec("create table t (a datetime, b text, primary key (a)) engine=dashbase dashbase_conn='localhost'")
	ctx = s.tk.Se.(context.Context)
	is = sessionctx.GetDomain(ctx).InfoSchema()
	tbl, err = is.TableByName(model.NewCIStr(s.schemaName), model.NewCIStr("t"))
	c.Assert(err, IsNil)
	tblInfo = tbl.Meta()
	c.Assert(len(tblInfo.DashbaseColumns), Equals, 2)
	c.Assert(tblInfo.DashbaseColumns[0].Name, Equals, "a")
	c.Assert(tblInfo.DashbaseColumns[0].LowType, Equals, dashbase.TypeTime)
	c.Assert(tblInfo.DashbaseColumns[0].HighType, Equals, mysql.TypeDatetime)
	c.Assert(tblInfo.DashbaseColumns[1].Name, Equals, "b")
	c.Assert(tblInfo.DashbaseColumns[1].LowType, Equals, dashbase.TypeText)
	c.Assert(tblInfo.DashbaseColumns[1].HighType, Equals, mysql.TypeBlob)
	s.mustExec(c, "drop table t")

	// Multi PK is not allowed.
	_, err = s.tk.Exec("create table t (a datetime key, b datetime key) engine=dashbase dashbase_conn='localhost'")
	c.Assert(err, NotNil)

	_, err = s.tk.Exec("create table t (a datetime key, b datetime, primary key (b)) engine=dashbase dashbase_conn='localhost'")
	c.Assert(err, NotNil)

	// Multi-column PK is not allowed.
	_, err = s.tk.Exec("create table t (a datetime, b datetime, primary key (a, b)) engine=dashbase dashbase_conn='localhost'")
	c.Assert(err, NotNil)
	c.Assert(err.Error(), Equals, "Incorrect table definition; Dashbase table primary key must contain only one column")

	// PK must be datetime.
	_, err = s.tk.Exec("create table t (a int key, b text) engine=dashbase dashbase_conn='localhost'")
	c.Assert(err, NotNil)
	c.Assert(err.Error(), Equals, "Incorrect table definition; Dashbase table primary key column must be datetime type")

	_, err = s.tk.Exec("create table t (a varchar(5) key, b text) engine=dashbase dashbase_conn='localhost'")
	c.Assert(err, NotNil)
	c.Assert(err.Error(), Equals, "Incorrect table definition; Dashbase table primary key column must be datetime type")

	_, err = s.tk.Exec("create table t (a timestamp key, b text) engine=dashbase dashbase_conn='localhost'")
	c.Assert(err, NotNil)
	c.Assert(err.Error(), Equals, "Incorrect table definition; Dashbase table primary key column must be datetime type")

	_, err = s.tk.Exec("create table t (a int, b text, primary key (a)) engine=dashbase dashbase_conn='localhost'")
	c.Assert(err, NotNil)
	c.Assert(err.Error(), Equals, "Incorrect table definition; Dashbase table primary key column must be datetime type")

	_, err = s.tk.Exec("create table t (a varchar(5), b text, primary key (a)) engine=dashbase dashbase_conn='localhost'")
	c.Assert(err, NotNil)
	c.Assert(err.Error(), Equals, "Incorrect table definition; Dashbase table primary key column must be datetime type")

	_, err = s.tk.Exec("create table t (a timestamp, b text, primary key (a)) engine=dashbase dashbase_conn='localhost'")
	c.Assert(err, NotNil)
	c.Assert(err.Error(), Equals, "Incorrect table definition; Dashbase table primary key column must be datetime type")

	// Multi-column index is not allowed.
	_, err = s.tk.Exec("create table t (a datetime key, b text, c text, index (b, c)) engine=dashbase dashbase_conn='localhost'")
	c.Assert(err, NotNil)
	c.Assert(err.Error(), Equals, "Incorrect table definition; Dashbase table index must contain only one column")

	// Index must be text.
	_, err = s.tk.Exec("create table t (a datetime key, b float, index (b)) engine=dashbase dashbase_conn='localhost'")
	c.Assert(err, NotNil)
	c.Assert(err.Error(), Equals, "Incorrect table definition; Dashbase table index column must be text type")

	_, err = s.tk.Exec("create table t (a datetime key, b varchar(10), index (b)) engine=dashbase dashbase_conn='localhost'")
	c.Assert(err, NotNil)
	c.Assert(err.Error(), Equals, "Incorrect table definition; Dashbase table index column must be text type")

	_, err = s.tk.Exec("create table t (a datetime key, b char(10), index (b)) engine=dashbase dashbase_conn='localhost'")
	c.Assert(err, NotNil)
	c.Assert(err.Error(), Equals, "Incorrect table definition; Dashbase table index column must be text type")

	_, err = s.tk.Exec("create table t (a datetime key, b datetime, index (b)) engine=dashbase dashbase_conn='localhost'")
	c.Assert(err, NotNil)
	c.Assert(err.Error(), Equals, "Incorrect table definition; Dashbase table index column must be text type")

	// Index column becomes meta
	s.tk.MustExec("create table t (aAa datetime key, bBB text, index (bbb(128))) engine=dashbase dashbase_conn='localhost'")
	ctx = s.tk.Se.(context.Context)
	is = sessionctx.GetDomain(ctx).InfoSchema()
	tbl, err = is.TableByName(model.NewCIStr(s.schemaName), model.NewCIStr("t"))
	c.Assert(err, IsNil)
	tblInfo = tbl.Meta()
	c.Assert(len(tblInfo.DashbaseColumns), Equals, 2)
	c.Assert(tblInfo.DashbaseColumns[0].Name, Equals, "aaa")
	c.Assert(tblInfo.DashbaseColumns[0].LowType, Equals, dashbase.TypeTime)
	c.Assert(tblInfo.DashbaseColumns[0].HighType, Equals, mysql.TypeDatetime)
	c.Assert(tblInfo.DashbaseColumns[1].Name, Equals, "bbb")
	c.Assert(tblInfo.DashbaseColumns[1].LowType, Equals, dashbase.TypeMeta)
	c.Assert(tblInfo.DashbaseColumns[1].HighType, Equals, mysql.TypeBlob)
	s.mustExec(c, "drop table t")
=======
	result.Check(testkit.Rows(`a int(11) YES  <nil> `, `b bigint(20) YES  <nil> VIRTUAL GENERATED`, `cnew bigint(20) YES  <nil> `))
>>>>>>> 200fe455
}<|MERGE_RESOLUTION|>--- conflicted
+++ resolved
@@ -1498,8 +1498,7 @@
 
 	s.tk.MustExec(`alter table test_gv_ddl change column c cnew bigint`)
 	result = s.tk.MustQuery(`DESC test_gv_ddl`)
-<<<<<<< HEAD
-	result.Check(testkit.Rows(`a int(11) YES  <nil> `, `b bigint(21) YES  <nil> VIRTUAL GENERATED`, `cnew bigint(21) YES  <nil> `))
+	result.Check(testkit.Rows(`a int(11) YES  <nil> `, `b bigint(20) YES  <nil> VIRTUAL GENERATED`, `cnew bigint(20) YES  <nil> `))
 }
 
 func (s *testDBSuite) TestDashbaseCreateTable(c *C) {
@@ -1641,7 +1640,4 @@
 	c.Assert(tblInfo.DashbaseColumns[1].LowType, Equals, dashbase.TypeMeta)
 	c.Assert(tblInfo.DashbaseColumns[1].HighType, Equals, mysql.TypeBlob)
 	s.mustExec(c, "drop table t")
-=======
-	result.Check(testkit.Rows(`a int(11) YES  <nil> `, `b bigint(20) YES  <nil> VIRTUAL GENERATED`, `cnew bigint(20) YES  <nil> `))
->>>>>>> 200fe455
 }